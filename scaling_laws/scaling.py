from itertools import chain

import numpy as np
import torch
from torch import nn as nn
from torch.optim import lr_scheduler as lr_scheduler
from tqdm import trange
import os
from scipy.optimize import minimize

from scaling_laws.calculate_params import (
    calculate_n_steps_from_flops,
    calculate_n_params_from_flops,
    calculate_n_params_and_steps_from_flops,
)


def init(eps):
    return nn.Parameter(torch.tensor(eps))


class PowerLaw(nn.Module):
    def __init__(
        self,
        names,
        eps=1e-5,
        use_chinchilla=True,
        exp_inter=False,
        poly_inter=True,
        **_,
    ):
        super(PowerLaw, self).__init__()
        self.use_chinchilla = use_chinchilla
        self.exp_inter = exp_inter
        self.poly_inter = poly_inter
        self.p = init(-eps)
        self.names = names
        if not self.use_chinchilla:
            self.name = "*".join(
                [name if self.use_chinchilla else f"ln({name})" for name in names]
            )
        elif len(names) == 2:
            self.a, self.b = init(eps), init(eps)
            self.c = init(eps) if self.poly_inter else 0
            self.name, self.condition = self.names
            if exp_inter:
                self.i = init(eps)
        elif len(names) == 1:
            self.a, self.b, self.c = 0, 0, init(eps)
            self.name = self.names[0]

    def get_tensors(self, params):
        for name in self.names:
            param = params.get(name, None)
            if param is None:
                raise Exception(f"No {name} param found in {params})")
            yield torch.tensor(param)
        if len(self.names) == 1 and self.use_chinchilla:
            yield None

    def forward(self, **params):
        if self.use_chinchilla:
            param, condition = self.get_tensors(params)
            if condition is None:
                return self.c * param**self.p
            scaling = (self.a * condition**self.b + self.c) * param**self.p
            if self.exp_inter:
<<<<<<< HEAD
                scaling *= (
                    torch.exp(self.i * (torch.log(condition) * torch.log(param)))
                    + self.pi
                )
=======
                scaling *= param**(self.i*(torch.log(condition)))
>>>>>>> 23f7aa92
            return scaling

        params = [torch.log(x) for x in self.get_tensors(params)]
        return torch.prod(torch.stack(params)) * self.p

    def repr_no_cond(self, condition_val):
        if self.exp_inter:
            return "Cant calculate"  # TODO?
        a = (self.a * condition_val ** self.b + self.c)
        return f"{a:6.4f}*{self.name}**{self.p.item():6.4f}"

    def __repr__(self):
        if self.use_chinchilla and len(self.names) == 2:
            text = f"{self.a.item():6.4f}*{self.condition}**{self.b.item():6.4f}"
            text = f"({text}+{self.c.item():6.4f})" if self.poly_inter else text
            text += f"*{self.name}**{self.p.item():6.4f}"
            if self.exp_inter:
<<<<<<< HEAD
                poly_text = f"{self.name}**({self.i.item()}*ln({self.condition}))"
                text += (
                    f"*({poly_text}+{self.pi.item():.2})"
                    if self.poly_inter
                    else f"*{poly_text}"
                )
=======
                text += f"*{self.name}**({self.i.item():6.4f}*ln({self.condition}))"
>>>>>>> 23f7aa92
            return text
        elif self.use_chinchilla and len(self.names) == 1:
            return f"{self.c.item():6.4f}*{self.name}**{self.p.item():6.4f}"
        else:
            return f"{self.p.item():6.4f}*{self.name}"


class ScalingLaw(nn.Module):
<<<<<<< HEAD
    def __init__(
        self,
        name,
        runs,
        power_laws,
        fixed,
        cmap,
        use_chinchilla=True,
        eps=1e-5,
        **params,
    ):
=======
    def __init__(self, name, runs, power_laws, fixed, cmap, use_chinchilla=True, eps=1e-5, num_opt_steps=None, lr=None,
                 final_lr_fr=None, use_scipy=False, load_model=False, opt_log_loss=False, weight_decay=0, huber_delta=0.1, **params):
>>>>>>> 23f7aa92
        super().__init__()
        self.runs = runs
        self.name = name
        self.checkpoint_name = f"scaling_laws/checkpoints/{name}_model.ckpt"
        self.use_chinchilla = use_chinchilla
        self.L0 = init(eps)
        self.loss = torch.nn.HuberLoss(delta=huber_delta) if huber_delta > 0 else torch.nn.MSELoss()
        self.cmap = cmap
        self.power_laws = nn.ModuleList(
            [PowerLaw(names, eps, use_chinchilla, **params) for names in power_laws]
        )
        self.params_set = set(chain(*(set(p.names) for p in self.power_laws)))
        self.fixed_params = fixed
        self.num_opt_steps = num_opt_steps
        self.load_model = load_model
        self.lr = lr
        self.final_lr_fr = final_lr_fr
        self.use_scipy = use_scipy
        self.opt_log_loss = opt_log_loss
        self.weight_decay = weight_decay
        assert self.use_chinchilla  # not supported in loss function otherwise

    def present_values_as_chinchila(self):
        if not self.use_chinchilla:
            return
        print(f"{str(self)}")
        if 'granularity' not in self.fixed_params:
            for g in [2**g_i for g_i in range(0, 8)]:
                constant = self.L0.item() + sum([p(granularity=g) for p in self.power_laws if p.names[0] == 'granularity'])
                print(
                    f"For constant granularity={g} Scaling \"{self.name}\" "
                    f"{' + '.join([p.repr_no_cond(g) for p in self.power_laws if p.names[0] != 'granularity'])}"
                    f" + {constant:6.3f}"
                )

    def get_param_for(self, *names):
        for p in self.power_laws:
            if set(p.names) == set(names):
                if not self.use_chinchilla:
                    return p.p.detach().item()
                ret = [p.p, p.a, p.b, p.c]
                return [x.detach().item() if x != 0 else x for x in ret]
        return 0

<<<<<<< HEAD
    def expected_logloss(self, get_log=True, **params):
        val = self.L0 + sum([p(**params) for p in self.power_laws])
        return (
            torch.log(val) if (self.use_chinchilla and get_log) else val
        )  # TODO check if it's ok?
=======
    def formula(self, **params):
        return self.L0 + sum([p(**params) for p in self.power_laws])

    def expected_logloss(self, **params):
        return torch.log(self.formula(**params))
>>>>>>> 23f7aa92

    def __repr__(self):
        return (
            f"Scaling \"{self.name}\" {' + '.join([str(p) for p in self.power_laws])}"
            f" + {self.L0.item():5.3f}"
        )

    def calc_y_and_preds(self):  # not for non-chinchilla
        y = torch.tensor([run.loss for run in self.runs])
        y_pred = torch.stack([self.formula(**run.dict()) for run in self.runs])
        return y, y_pred

    def calc_loss(self, params, loss):
        y_pred = self.formula(**params)
        if self.use_chinchilla:
            y = torch.tensor(loss)
<<<<<<< HEAD
            eval_se = (y_pred - y) ** 2
            return self.loss(y_pred, y), eval_se
        else:
            y = torch.log(torch.tensor(loss))
            eval_se = (y_pred - y) ** 2
            return self.loss(y_pred, y), eval_se

    def forward(self):
        losses, se = zip(*[self.calc_loss(run.dict(), run.loss) for run in self.runs])
        rmse = (sum(se) / len(self.runs)) ** 0.5
        return sum(losses) / len(self.runs), rmse
=======
            eval_se = (y_pred - y)**2
            if self.opt_log_loss:
                y, y_pred = torch.log(y), torch.log(y_pred)
            return self.loss(y_pred, y), eval_se
        else:
            y = torch.log(torch.tensor(loss))  # TODO check if it's ok?
            eval_se = (y_pred - y)**2
            return self.loss(y_pred, y), eval_se

    def forward(self):
        y, y_pred = self.calc_y_and_preds()
        rmse = (torch.mean((y_pred - y)**2))**.5
        if self.opt_log_loss:
            y, y_pred = torch.log(y), torch.log(y_pred)
        weight_decay = sum(torch.norm(p) for p in self.parameters())
        loss = self.loss(y_pred, y)
        loss += weight_decay*self.weight_decay
        return loss, rmse
>>>>>>> 23f7aa92

    def resolve_params(self, **params):
        lacking = [k for k in self.params_set if k not in params]
        params.update(self.fixed_params)
        if len(lacking) == 0:
            pass
        elif len(lacking) == 1 and lacking[0] == "n_steps" and "flops" in params:
            params.update(calculate_n_steps_from_flops(**params))
        elif len(lacking) == 1 and lacking[0] == "n_params" and "flops" in params:
            params.update(calculate_n_params_from_flops(**params))
        elif (
            len(lacking) == 2
            and "n_params" in lacking
            and "n_steps" in lacking
            and "flops" in params
        ):
            params.update(
                calculate_n_params_and_steps_from_flops(**params, scaling_laws=self)
            )
        else:
            raise Exception(f"Missing params {lacking} that cannot be resolved")
        return self.expected_logloss(**params).detach().numpy(), params

    def optimize(self):
        if self.load_model and os.path.exists(self.checkpoint_name):
            print(f"Loading model {self.name} from {self.checkpoint_name}")
            self.load_state_dict(torch.load(self.checkpoint_name))
            return
<<<<<<< HEAD
        optimizer = torch.optim.AdamW(self.parameters(), lr=lr)
        scheduler = lr_scheduler.LinearLR(
            optimizer, start_factor=1, end_factor=final_lr_fr, total_iters=num_steps
        )
=======
        if self.use_scipy:
            self.optimize_scipy()
        else:
            self.optimize_pytorch()
        os.makedirs(os.path.dirname(self.checkpoint_name), exist_ok=True)
        torch.save(self.state_dict(), self.checkpoint_name)
        return self()[1].item()

    def optimize_pytorch(self, early_stop=10000):
        optimizer = torch.optim.AdamW(self.parameters(), lr=self.lr)
        scheduler = lr_scheduler.LinearLR(optimizer, start_factor=1, end_factor=self.final_lr_fr, total_iters=self.num_opt_steps)
>>>>>>> 23f7aa92
        self.train()
        min_eval = (np.inf, -1)
        with trange(self.num_opt_steps) as iterator:
            for i in iterator:
                optimizer.zero_grad()
                loss, rmse = self()
<<<<<<< HEAD
                iterator.set_description(
                    f"Optimizing, error={rmse:.4} (loss={loss:.4}) {str(self)}"
                )
=======
>>>>>>> 23f7aa92
                loss.backward()
                iterator.set_description(f"Optimizing, error={rmse:7.5f} (loss={loss:7.5f}) {str(self)}")
                optimizer.step()
                scheduler.step()
                min_eval = min(min_eval, (rmse.item(), i))
                if i - min_eval[1] > early_stop:
                    print(f"Early stop at {i}")
                    break

    def closure(self):
        self.zero_grad()
        loss, rmse = self()
        loss *= 1  # for >1, this was a trick to help with numerical stability
        loss.backward()
        return loss.item()

    def to_grads(self):
        self.closure()
        return torch.nn.utils.parameters_to_vector([x.grad for x in self.parameters()]).detach().numpy()

    def to_params(self):
        return torch.nn.utils.parameters_to_vector(self.parameters()).detach().numpy()

    def from_params(self, vec):
        torch.nn.utils.vector_to_parameters(torch.from_numpy(vec.astype(np.float32)), self.parameters())
        return self

    def optimize_scipy(self):
        print(f"{self.name} optimization with scipy... ", end='')
        x0 = self.to_params()
        result = minimize(lambda x: self.from_params(x).closure(), x0, method='BFGS', options={'disp': True},
                          jac=lambda x: self.from_params(x).to_grads(),
                          callback=lambda x: self.from_params(x))
        print(result)
        self.from_params(result.x)
        print("finished")<|MERGE_RESOLUTION|>--- conflicted
+++ resolved
@@ -65,14 +65,7 @@
                 return self.c * param**self.p
             scaling = (self.a * condition**self.b + self.c) * param**self.p
             if self.exp_inter:
-<<<<<<< HEAD
-                scaling *= (
-                    torch.exp(self.i * (torch.log(condition) * torch.log(param)))
-                    + self.pi
-                )
-=======
-                scaling *= param**(self.i*(torch.log(condition)))
->>>>>>> 23f7aa92
+                scaling *= param ** (self.i * (torch.log(condition)))
             return scaling
 
         params = [torch.log(x) for x in self.get_tensors(params)]
@@ -81,7 +74,7 @@
     def repr_no_cond(self, condition_val):
         if self.exp_inter:
             return "Cant calculate"  # TODO?
-        a = (self.a * condition_val ** self.b + self.c)
+        a = self.a * condition_val**self.b + self.c
         return f"{a:6.4f}*{self.name}**{self.p.item():6.4f}"
 
     def __repr__(self):
@@ -90,16 +83,7 @@
             text = f"({text}+{self.c.item():6.4f})" if self.poly_inter else text
             text += f"*{self.name}**{self.p.item():6.4f}"
             if self.exp_inter:
-<<<<<<< HEAD
-                poly_text = f"{self.name}**({self.i.item()}*ln({self.condition}))"
-                text += (
-                    f"*({poly_text}+{self.pi.item():.2})"
-                    if self.poly_inter
-                    else f"*{poly_text}"
-                )
-=======
                 text += f"*{self.name}**({self.i.item():6.4f}*ln({self.condition}))"
->>>>>>> 23f7aa92
             return text
         elif self.use_chinchilla and len(self.names) == 1:
             return f"{self.c.item():6.4f}*{self.name}**{self.p.item():6.4f}"
@@ -108,7 +92,6 @@
 
 
 class ScalingLaw(nn.Module):
-<<<<<<< HEAD
     def __init__(
         self,
         name,
@@ -118,19 +101,27 @@
         cmap,
         use_chinchilla=True,
         eps=1e-5,
+        num_opt_steps=None,
+        lr=None,
+        final_lr_fr=None,
+        use_scipy=False,
+        load_model=False,
+        opt_log_loss=False,
+        weight_decay=0,
+        huber_delta=0.1,
         **params,
     ):
-=======
-    def __init__(self, name, runs, power_laws, fixed, cmap, use_chinchilla=True, eps=1e-5, num_opt_steps=None, lr=None,
-                 final_lr_fr=None, use_scipy=False, load_model=False, opt_log_loss=False, weight_decay=0, huber_delta=0.1, **params):
->>>>>>> 23f7aa92
         super().__init__()
         self.runs = runs
         self.name = name
         self.checkpoint_name = f"scaling_laws/checkpoints/{name}_model.ckpt"
         self.use_chinchilla = use_chinchilla
         self.L0 = init(eps)
-        self.loss = torch.nn.HuberLoss(delta=huber_delta) if huber_delta > 0 else torch.nn.MSELoss()
+        self.loss = (
+            torch.nn.HuberLoss(delta=huber_delta)
+            if huber_delta > 0
+            else torch.nn.MSELoss()
+        )
         self.cmap = cmap
         self.power_laws = nn.ModuleList(
             [PowerLaw(names, eps, use_chinchilla, **params) for names in power_laws]
@@ -150,11 +141,17 @@
         if not self.use_chinchilla:
             return
         print(f"{str(self)}")
-        if 'granularity' not in self.fixed_params:
+        if "granularity" not in self.fixed_params:
             for g in [2**g_i for g_i in range(0, 8)]:
-                constant = self.L0.item() + sum([p(granularity=g) for p in self.power_laws if p.names[0] == 'granularity'])
+                constant = self.L0.item() + sum(
+                    [
+                        p(granularity=g)
+                        for p in self.power_laws
+                        if p.names[0] == "granularity"
+                    ]
+                )
                 print(
-                    f"For constant granularity={g} Scaling \"{self.name}\" "
+                    f'For constant granularity={g} Scaling "{self.name}" '
                     f"{' + '.join([p.repr_no_cond(g) for p in self.power_laws if p.names[0] != 'granularity'])}"
                     f" + {constant:6.3f}"
                 )
@@ -168,19 +165,11 @@
                 return [x.detach().item() if x != 0 else x for x in ret]
         return 0
 
-<<<<<<< HEAD
-    def expected_logloss(self, get_log=True, **params):
-        val = self.L0 + sum([p(**params) for p in self.power_laws])
-        return (
-            torch.log(val) if (self.use_chinchilla and get_log) else val
-        )  # TODO check if it's ok?
-=======
     def formula(self, **params):
         return self.L0 + sum([p(**params) for p in self.power_laws])
 
     def expected_logloss(self, **params):
         return torch.log(self.formula(**params))
->>>>>>> 23f7aa92
 
     def __repr__(self):
         return (
@@ -197,38 +186,24 @@
         y_pred = self.formula(**params)
         if self.use_chinchilla:
             y = torch.tensor(loss)
-<<<<<<< HEAD
             eval_se = (y_pred - y) ** 2
-            return self.loss(y_pred, y), eval_se
-        else:
-            y = torch.log(torch.tensor(loss))
-            eval_se = (y_pred - y) ** 2
-            return self.loss(y_pred, y), eval_se
-
-    def forward(self):
-        losses, se = zip(*[self.calc_loss(run.dict(), run.loss) for run in self.runs])
-        rmse = (sum(se) / len(self.runs)) ** 0.5
-        return sum(losses) / len(self.runs), rmse
-=======
-            eval_se = (y_pred - y)**2
             if self.opt_log_loss:
                 y, y_pred = torch.log(y), torch.log(y_pred)
             return self.loss(y_pred, y), eval_se
         else:
             y = torch.log(torch.tensor(loss))  # TODO check if it's ok?
-            eval_se = (y_pred - y)**2
+            eval_se = (y_pred - y) ** 2
             return self.loss(y_pred, y), eval_se
 
     def forward(self):
         y, y_pred = self.calc_y_and_preds()
-        rmse = (torch.mean((y_pred - y)**2))**.5
+        rmse = (torch.mean((y_pred - y) ** 2)) ** 0.5
         if self.opt_log_loss:
             y, y_pred = torch.log(y), torch.log(y_pred)
         weight_decay = sum(torch.norm(p) for p in self.parameters())
         loss = self.loss(y_pred, y)
-        loss += weight_decay*self.weight_decay
+        loss += weight_decay * self.weight_decay
         return loss, rmse
->>>>>>> 23f7aa92
 
     def resolve_params(self, **params):
         lacking = [k for k in self.params_set if k not in params]
@@ -257,12 +232,6 @@
             print(f"Loading model {self.name} from {self.checkpoint_name}")
             self.load_state_dict(torch.load(self.checkpoint_name))
             return
-<<<<<<< HEAD
-        optimizer = torch.optim.AdamW(self.parameters(), lr=lr)
-        scheduler = lr_scheduler.LinearLR(
-            optimizer, start_factor=1, end_factor=final_lr_fr, total_iters=num_steps
-        )
-=======
         if self.use_scipy:
             self.optimize_scipy()
         else:
@@ -273,22 +242,22 @@
 
     def optimize_pytorch(self, early_stop=10000):
         optimizer = torch.optim.AdamW(self.parameters(), lr=self.lr)
-        scheduler = lr_scheduler.LinearLR(optimizer, start_factor=1, end_factor=self.final_lr_fr, total_iters=self.num_opt_steps)
->>>>>>> 23f7aa92
+        scheduler = lr_scheduler.LinearLR(
+            optimizer,
+            start_factor=1,
+            end_factor=self.final_lr_fr,
+            total_iters=self.num_opt_steps,
+        )
         self.train()
         min_eval = (np.inf, -1)
         with trange(self.num_opt_steps) as iterator:
             for i in iterator:
                 optimizer.zero_grad()
                 loss, rmse = self()
-<<<<<<< HEAD
+                loss.backward()
                 iterator.set_description(
-                    f"Optimizing, error={rmse:.4} (loss={loss:.4}) {str(self)}"
+                    f"Optimizing, error={rmse:7.5f} (loss={loss:7.5f}) {str(self)}"
                 )
-=======
->>>>>>> 23f7aa92
-                loss.backward()
-                iterator.set_description(f"Optimizing, error={rmse:7.5f} (loss={loss:7.5f}) {str(self)}")
                 optimizer.step()
                 scheduler.step()
                 min_eval = min(min_eval, (rmse.item(), i))
@@ -305,21 +274,32 @@
 
     def to_grads(self):
         self.closure()
-        return torch.nn.utils.parameters_to_vector([x.grad for x in self.parameters()]).detach().numpy()
+        return (
+            torch.nn.utils.parameters_to_vector([x.grad for x in self.parameters()])
+            .detach()
+            .numpy()
+        )
 
     def to_params(self):
         return torch.nn.utils.parameters_to_vector(self.parameters()).detach().numpy()
 
     def from_params(self, vec):
-        torch.nn.utils.vector_to_parameters(torch.from_numpy(vec.astype(np.float32)), self.parameters())
+        torch.nn.utils.vector_to_parameters(
+            torch.from_numpy(vec.astype(np.float32)), self.parameters()
+        )
         return self
 
     def optimize_scipy(self):
-        print(f"{self.name} optimization with scipy... ", end='')
+        print(f"{self.name} optimization with scipy... ", end="")
         x0 = self.to_params()
-        result = minimize(lambda x: self.from_params(x).closure(), x0, method='BFGS', options={'disp': True},
-                          jac=lambda x: self.from_params(x).to_grads(),
-                          callback=lambda x: self.from_params(x))
+        result = minimize(
+            lambda x: self.from_params(x).closure(),
+            x0,
+            method="BFGS",
+            options={"disp": True},
+            jac=lambda x: self.from_params(x).to_grads(),
+            callback=lambda x: self.from_params(x),
+        )
         print(result)
         self.from_params(result.x)
         print("finished")