from abc import ABC
import math
from typing import Optional

from torch.optim import Optimizer


def get_scheduler(
    args,
    ratios_lr_in_group_order: Optional[list[float]] = None,
    scheduler_fractions_in_group_order: Optional[list[float]] = None,
) -> "AbstractLRScheduler":
    print(args.scheduler)
    if ratios_lr_in_group_order is None:
        ratios_lr_in_group_order = [1.0]
    if scheduler_fractions_in_group_order is None:
        scheduler_fractions_in_group_order = [1.0]
    if args.scheduler == "constant":
        return ConstantScheduler(
            lr_warmup_steps=args.lr_warmup_steps,
            lr=args.learning_rate,
            ratios_lr=ratios_lr_in_group_order,
        )
    elif args.scheduler == "cosine" and "lr_restart_on_chimera" in args and args.lr_restart_on_chimera:
        if args.final_lr_step is None:
            args.final_lr_step = args.n_steps
        restart_time = int(args.chimera_change_after_percent * args.final_lr_step)
        return RestartCosineScheduler(
            restart_time=restart_time,
            lr_warmup_steps=args.lr_warmup_steps,
            lr=args.learning_rate,
            final_lr_step=args.final_lr_step,
            final_lr_fraction=args.final_lr_fraction,
            first_full=args.lr_restart_first_full,
            ratios=ratios_in_group_order,
        )
    elif args.scheduler == "cosine":
        if args.final_lr_step is None:
            args.final_lr_step = args.n_steps
        return CosineScheduler(
            lr_warmup_steps=args.lr_warmup_steps,
            lr=args.learning_rate,
            final_lr_step=args.final_lr_step,
            final_lr_fraction=args.final_lr_fraction,
            ratios_lr=ratios_lr_in_group_order,
            scheduler_fractions=scheduler_fractions_in_group_order,
        )
    else:
        raise ValueError(f"Unknown scheduler: {args.scheduler}")


class AbstractLRScheduler(ABC):
    def __init__(self, ratios_lr: list[float]):
        self.ratios_lr = ratios_lr

    def get_lr(self, step):
        raise NotImplementedError

    def set_lr(self, optimizer: Optimizer, step: int):
        new_lr = self.get_lr(step)
<<<<<<< HEAD
        for param_group, ratio in zip(optimizer.param_groups, self.ratios):
            param_group["lr"] = new_lr * ratio
=======
        for param_group, ratio_lr in zip(
            optimizer.param_groups, self.ratios_lr, strict=True
        ):
            param_group["lr"] = new_lr * ratio_lr
>>>>>>> 9fc0cd65


class ConstantScheduler(AbstractLRScheduler):
    def __init__(self, lr_warmup_steps: int, lr: float, ratios_lr: list[float]):
        super().__init__(ratios_lr=ratios_lr)
        self.lr_warmup_steps = lr_warmup_steps
        self.lr = lr

    def get_lr(self, step: int):
        if step < self.lr_warmup_steps:
            return self.lr * (step + 1) / self.lr_warmup_steps
        else:
            return self.lr


class RestartCosineScheduler(AbstractLRScheduler):
    def __init__(
        self,
        restart_time: int,
        lr_warmup_steps: int,
        lr: float,
        final_lr_step: int,
        final_lr_fraction: float,
        first_full: bool,
        ratios: list[float],
    ):
        super().__init__(ratios=ratios)
        assert isinstance(restart_time, int)
        assert isinstance(lr_warmup_steps, int)
        assert isinstance(lr, float)
        assert isinstance(final_lr_step, int)
        assert isinstance(final_lr_fraction, float)

        self.restart_time = restart_time

        self.first_scheduler = CosineScheduler(
            lr_warmup_steps=lr_warmup_steps,
            lr=lr,
            final_lr_step=final_lr_step if first_full else restart_time,
            final_lr_fraction=final_lr_fraction,
            ratios=ratios,
        )
        self.second_scheduler = CosineScheduler(
            lr_warmup_steps=lr_warmup_steps,
            lr=lr,
            final_lr_step=final_lr_step - restart_time,
            final_lr_fraction=final_lr_fraction,
            ratios=ratios,
        )

    def get_lr(self, step: int):
        if step < self.restart_time:
            return self.first_scheduler.get_lr(step)
        else:
            return self.second_scheduler.get_lr(step - self.restart_time)


class CosineScheduler(AbstractLRScheduler):
    def __init__(
        self,
        lr_warmup_steps: int,
        lr: float,
        final_lr_step: int,
        final_lr_fraction: float,
        ratios_lr: list[float],
        scheduler_fractions: list[float],
    ):
        super().__init__(ratios_lr=ratios_lr)
        assert isinstance(lr_warmup_steps, int)
        assert isinstance(lr, float)
        assert isinstance(final_lr_step, int)
        assert isinstance(final_lr_fraction, float)

        self.lr_warmup_steps = lr_warmup_steps
        self.lr = lr
        self.final_lr_step = final_lr_step
        self.final_lr_fraction = final_lr_fraction
        self.scheduler_fractions = scheduler_fractions

    def get_lr(self, step: int):
        if step < self.lr_warmup_steps:
            return self.lr * (step + 1) / self.lr_warmup_steps
        # cosine schedule that ends at final_lr_fraction * lr, then constant
        elif step < self.final_lr_step:
            return self.final_lr_fraction * self.lr + 0.5 * (
                1 - self.final_lr_fraction
            ) * self.lr * (
                1
                + math.cos(
                    math.pi
                    * (step - self.lr_warmup_steps)
                    / (self.final_lr_step - self.lr_warmup_steps)
                )
            )
        else:
            return self.lr * self.final_lr_fraction

    # had to overwrite it here, because AbstractLRScheduler doesn't know final_lr_fraction and othr params necessary for relative lr fractions
    def set_lr(self, optimizer: Optimizer, step: int):
        if self.scheduler_fractions is None:
            super.set_lr(optimizer, step)
        else:
            new_lr = self.get_lr(step)
            for param_group, ratio_lr, fraction in zip(
                optimizer.param_groups,
                self.ratios_lr,
                self.scheduler_fractions,
                strict=True,
            ):
                if step < self.lr_warmup_steps:
                    relative_lr = new_lr
                elif step < self.final_lr_step:
                    relative_lr = (new_lr - self.lr) * (
                        1 - self.final_lr_fraction * fraction
                    ) / (1 - self.final_lr_fraction) + self.lr
                    relative_lr = relative_lr
                else:
                    relative_lr = new_lr * fraction
                param_group["lr"] = relative_lr * ratio_lr<|MERGE_RESOLUTION|>--- conflicted
+++ resolved
@@ -32,7 +32,7 @@
             final_lr_step=args.final_lr_step,
             final_lr_fraction=args.final_lr_fraction,
             first_full=args.lr_restart_first_full,
-            ratios=ratios_in_group_order,
+            ratios=ratios_lr_in_group_order,
         )
     elif args.scheduler == "cosine":
         if args.final_lr_step is None:
@@ -58,15 +58,10 @@
 
     def set_lr(self, optimizer: Optimizer, step: int):
         new_lr = self.get_lr(step)
-<<<<<<< HEAD
-        for param_group, ratio in zip(optimizer.param_groups, self.ratios):
-            param_group["lr"] = new_lr * ratio
-=======
         for param_group, ratio_lr in zip(
-            optimizer.param_groups, self.ratios_lr, strict=True
+            optimizer.param_groups, self.ratios_lr
         ):
             param_group["lr"] = new_lr * ratio_lr
->>>>>>> 9fc0cd65
 
 
 class ConstantScheduler(AbstractLRScheduler):
@@ -174,7 +169,6 @@
                 optimizer.param_groups,
                 self.ratios_lr,
                 self.scheduler_fractions,
-                strict=True,
             ):
                 if step < self.lr_warmup_steps:
                     relative_lr = new_lr
