from abc import ABC
import math
from typing import Optional

from torch.optim import Optimizer


def get_scheduler(
    args,
    relative_lrs_in_group_order: Optional[list[float]] = None,
    final_lr_fractions_in_group_order: Optional[list[float]] = None,
) -> "AbstractLRScheduler":
<<<<<<< HEAD
    if relative_lrs_in_group_order is None:
        relative_lrs_in_group_order = [1.0]
    if final_lr_fractions_in_group_order is None:
        final_lr_fractions_in_group_order = [1.0]
    if args.lr_warmup_percent is not None:
=======
    if ratios_in_group_order is None:
        ratios_in_group_order = [1.0]
    if hasattr(args, "lr_warmup_percent") and args.lr_warmup_percent is not None:
>>>>>>> 4e4bd330
        assert (
            not args.lr_warmup_steps
        ), "You cannot set both lr_warmap_percent and lr_warmap_steps"
        args.lr_warmup_steps = math.ceil(args.n_steps * args.lr_warmup_percent)
    if args.final_lr_step == -1 or args.final_lr_step is None:
        args.final_lr_step = args.n_steps

    if args.scheduler == "constant":
        return ConstantScheduler(
            lr_warmup_steps=args.lr_warmup_steps,
            lr=args.learning_rate,
            ratios_lr=relative_lrs_in_group_order,
        )
    elif args.scheduler == "cosine":
        return CosineScheduler(
            lr_warmup_steps=args.lr_warmup_steps,
            lr=args.learning_rate,
            final_lr_step=args.final_lr_step,
            final_lr_fraction=args.final_lr_fraction,
            ratios_lr=relative_lrs_in_group_order,
            final_lr_fractions=final_lr_fractions_in_group_order,
        )
    elif args.scheduler == "trapezoidal":
        return TrapezoidalScheduler(
            lr_warmup_steps=args.lr_warmup_steps,
            lr_decay_steps=args.lr_trapezoidal_decay_steps,
            n_steps=args.n_steps,
            lr=args.learning_rate,
            ratios_lr=relative_lrs_in_group_order,
        )
    else:
        raise ValueError(f"Unknown scheduler: {args.scheduler}")


class AbstractLRScheduler(ABC):
    def __init__(self, ratios_lr: list[float]):
        self.ratios_lr = ratios_lr

    def get_lr(self, step):
        raise NotImplementedError

    def set_lr(self, optimizer: Optimizer, step: int):
        new_lr = self.get_lr(step)
        for param_group, ratio_lr in zip(optimizer.param_groups, self.ratios_lr):
            param_group["lr"] = new_lr * ratio_lr


class ConstantScheduler(AbstractLRScheduler):
    def __init__(self, lr_warmup_steps: int, lr: float, ratios_lr: list[float]):
        super().__init__(ratios_lr=ratios_lr)
        self.lr_warmup_steps = lr_warmup_steps
        self.lr = lr

    def get_lr(self, step: int):
        if step < self.lr_warmup_steps:
            return self.lr * (step + 1) / self.lr_warmup_steps
        else:
            return self.lr


class CosineScheduler(AbstractLRScheduler):
    def __init__(
        self,
        lr_warmup_steps: int,
        lr: float,
        final_lr_step: int,
        final_lr_fraction: float,
        ratios_lr: list[float],
        final_lr_fractions: list[float],
    ):
        super().__init__(ratios_lr=ratios_lr)
        assert isinstance(lr_warmup_steps, int)
        assert isinstance(lr, float)
        assert isinstance(final_lr_step, int)
        assert isinstance(final_lr_fraction, float)

        self.lr_warmup_steps = lr_warmup_steps
        self.lr = lr
        self.final_lr_step = final_lr_step
        self.final_lr_fraction = final_lr_fraction
        self.final_lr_fractions = final_lr_fractions

    def get_lr(self, step: int, start_lr=None, end_lr=None):
        start_lr = start_lr if start_lr is not None else self.lr
        end_lr = end_lr if end_lr is not None else self.lr * self.final_lr_fraction

        if step < self.lr_warmup_steps:
            return start_lr * (step + 1) / self.lr_warmup_steps
        # cosine schedule that ends at final_lr_fraction * lr, then constant
        elif step < self.final_lr_step:
            return end_lr + 0.5 * (1 - end_lr / start_lr) * start_lr * (
                1
                + math.cos(
                    math.pi
                    * (step - self.lr_warmup_steps)
                    / (self.final_lr_step - self.lr_warmup_steps)
                )
            )
        else:
            return end_lr

    # had to overwrite it here, because AbstractLRScheduler doesn't know final_lr_fraction and othr params necessary for relative lr fractions
    def set_lr(self, optimizer: Optimizer, step: int):
        if self.final_lr_fractions is None:
            super.set_lr(optimizer, step)
        else:
            for param_group, ratio_lr, fraction in zip(
                optimizer.param_groups,
                self.ratios_lr,
                self.final_lr_fractions,
            ):
                start_lr = self.lr * ratio_lr
                end_lr = self.lr * self.final_lr_fraction * fraction
                param_group["lr"] = self.get_lr(step, start_lr=start_lr, end_lr=end_lr)


class TrapezoidalScheduler(AbstractLRScheduler):
    def __init__(
        self,
        lr_warmup_steps: int,
        lr_decay_steps: int,
        n_steps: int,
        lr: float,
        ratios_lr: list[float],
    ):
        super().__init__(ratios=ratios_lr)
        self.lr_warmup_steps = lr_warmup_steps
        self.lr_decay_steps = lr_decay_steps
        self.final_lr_step = n_steps
        self.lr = lr

    def get_lr(self, step: int):
        if step < self.lr_warmup_steps:
            return step / self.lr_warmup_steps * self.lr
        elif self.lr_warmup_steps <= step and step < (
            self.final_lr_step - self.lr_decay_steps
        ):
            return self.lr
        else:
            return max(
                (self.final_lr_step - (step + 1)) / self.lr_decay_steps * self.lr, 0
            )<|MERGE_RESOLUTION|>--- conflicted
+++ resolved
@@ -10,17 +10,11 @@
     relative_lrs_in_group_order: Optional[list[float]] = None,
     final_lr_fractions_in_group_order: Optional[list[float]] = None,
 ) -> "AbstractLRScheduler":
-<<<<<<< HEAD
     if relative_lrs_in_group_order is None:
         relative_lrs_in_group_order = [1.0]
     if final_lr_fractions_in_group_order is None:
         final_lr_fractions_in_group_order = [1.0]
     if args.lr_warmup_percent is not None:
-=======
-    if ratios_in_group_order is None:
-        ratios_in_group_order = [1.0]
-    if hasattr(args, "lr_warmup_percent") and args.lr_warmup_percent is not None:
->>>>>>> 4e4bd330
         assert (
             not args.lr_warmup_steps
         ), "You cannot set both lr_warmap_percent and lr_warmap_steps"
