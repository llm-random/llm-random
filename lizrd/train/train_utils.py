import copy
<<<<<<< HEAD
import os
=======
from collections import defaultdict
>>>>>>> e7499d2a
from typing import Callable, Optional

import numpy as np
import plotly.express as px
import torch
import torch.nn.functional as F
from attr import define
from torch.utils.tensorboard import SummaryWriter
from torch.nn.parallel import DistributedDataParallel as DDP

from lizrd.core import llm
from lizrd.core.misc import are_state_dicts_the_same
from lizrd.datasets import wikibookdata
<<<<<<< HEAD
from lizrd.support.logging import AbstractLogger, log_plot
=======
from lizrd.support.logging import AbstractLogger
from lizrd.support.logging import get_current_logger
>>>>>>> e7499d2a
from lizrd.support.loss import (
    LossDict,
    RunningLossDict,
    LossWeightDict,
)
from research.reinitialization.core.pruner import BasePruner
from research.reinitialization.core.scheduler import BaseScheduler


def get_model(
    max_length: int,
    vocab_size: int,
    ff_layer_fun: Callable[[], torch.nn.Module],
    attention_layer_fun: Callable[[], torch.nn.Module],
    dm: int,
    n_blocks: int,
    device: torch.device,
    gradient_checkpointing: bool = False,
):
    embedding_layer = llm.EmbeddingLayer(
        llm.PositionalEmbedding(max_length, dm), llm.TokenEmbedding(vocab_size, dm)
    )

    layer_dict = {"attention": attention_layer_fun, "feedforward": ff_layer_fun}
    # Python officially preserves dict order since 3.7, so we pass the layer dict
    encoder_tower = llm.TransformerTower(
        n_blocks, dm, layer_dict, gradient_checkpointing
    )
    head = llm.PredictionHead(dm, vocab_size)
    model = llm.LLM(embedding_layer, encoder_tower, head)

    return model.to(device)


def get_processed_dataset(
    batch_size: int,
    max_total_length: int,
    mask_percent: float,
    device: torch.device,
    num_workers: int,
    seed: int,
    model_type: str = "bert",
    distributed: bool = False,
) -> wikibookdata.ProcessedDatasetWrapper:
    raw_dataset = wikibookdata.WikiBookDataset()

    if model_type == "bert":
        processor = wikibookdata.BERTSentenceProcessor(
            max_total_length=max_total_length,
            mask_percent=mask_percent,
        )
    elif model_type == "gpt":
        processor = wikibookdata.GPTSentenceProcessor(
            max_total_length=max_total_length,
        )

    dataset = wikibookdata.ProcessedDataset(raw_dataset, processor)
    return wikibookdata.ProcessedDatasetWrapper(
        pdataset=dataset,
        device=device,
        batch_size=batch_size,
        num_workers=num_workers,
        seed=seed,
        model_type=model_type,
        distributed=distributed,
    )


@define(slots=False)
class Trainer:
    model: torch.nn.Module
    optimizer: torch.optim.Optimizer
    pdataset: wikibookdata.ProcessedDatasetWrapper
    pdataset_eval: wikibookdata.ProcessedDatasetWrapper
    batch_size: int
    vocab_size: int
    mask_percent: float
    modelpath: str
    pruner: BasePruner
    logger: AbstractLogger
    scheduler: Optional[BaseScheduler] = None
    mixed_precision: bool = False
    scaler: Optional[torch.cuda.amp.GradScaler] = None
    step: int = 0
    n_log_light_steps: Optional[int] = None
    n_log_heavy_steps: Optional[int] = None
    log_acc_steps: int = 100
    running_total_loss: float = 0.0
    running_mask_loss: float = 0.0
    running_loss_steps: int = 0
    losses_weights: LossWeightDict = defaultdict(lambda: 0.0)
    running_losses: RunningLossDict = defaultdict(lambda: 0.0)
    neuron_diff_dataset: Optional[wikibookdata.ProcessedDatasetWrapper] = None
    neuron_diff_sample_size: int = 1
    neuron_diff_n_samples: int = 100
    neuron_diff_n_batches: int = 10
    lr_warmup_steps: int = 10_000
    noise_interpolation_delay: int = 0
    model_type: str = "bert"

    def __attrs_post_init__(self):
        self.scaler = torch.cuda.amp.GradScaler(enabled=self.mixed_precision)

        self.sgd_optimizer = torch.optim.SGD(
            params=self.model.parameters(), lr=self.optimizer.param_groups[0]["lr"]
        )
        self.sgd_scaler = torch.cuda.amp.GradScaler(enabled=self.mixed_precision)

        self.reset_loss_stats()

    def after_backprop(self, step: int):
        self.pruner.after_backprop(step)

    def optimize(
        self,
        optimizer: torch.optim.Optimizer,
        scaler: Optional[torch.cuda.amp.grad_scaler.GradScaler],
        loss: torch.Tensor,
        step: int,
        run_after_backprop: bool,
    ):
        optimizer.zero_grad()

        if scaler is not None:
            scaler.scale(loss).backward()
            scaler.unscale_(optimizer)
        else:
            loss.backward()

        if run_after_backprop:
            self.after_backprop(step)

        if scaler is not None:
            scaler.step(optimizer)
            scaler.update()
        else:
            optimizer.step()

    def _pruning_step(self, step):
        if self.scheduler and self.scheduler.is_time_to_prune(step):
            self.pruner.prune(self.scheduler.prob)

    def update_loss_stats(self, losses: LossDict):
        for k, v in losses.items():
            self.running_losses[k] += v.item()

    def reset_loss_stats(self):
        for k in self.running_losses.keys():
            self.running_losses[k] = 0.0
        self.running_loss_steps = 0

    def log_loss_stats(self, step):
        total_loss = 0.0
        for k, v in self.running_losses.items():
            self.logger.report_scalar(
                title="loss",
                series=f"{k} (before scaling)",
                value=v / self.running_loss_steps,
                iteration=step,
            )
            scaled_loss = self.losses_weights[k] * v
            self.logger.report_scalar(
                title="loss",
                series=f"{k} (after scaling)",
                value=scaled_loss / self.running_loss_steps,
                iteration=step,
            )
            total_loss += scaled_loss
        self.logger.report_scalar(
            title="loss",
            series=f"total loss (after scaling)",
            value=total_loss / self.running_loss_steps,
            iteration=step,
        )

    def scale_losses(self, losses: dict) -> dict:
        scaled_losses = dict()
        for k, v in losses.items():
            scaled_losses[k] = v * self.losses_weights[k]
        return scaled_losses

    def _get_mask_loss(
        self,
        x_set: torch.Tensor,
        y_token_set: torch.Tensor,
        y_mask_set: torch.Tensor,
    ) -> torch.Tensor:
        model_output = self.model(x_set)
        self.mask_loss = F.cross_entropy(
            model_output.reshape(-1, self.vocab_size),
            y_token_set.reshape(-1).long(),
            reduction="none",
        )
        self.mask_loss *= y_mask_set.reshape(-1)  # only check masked words
        self.token_losses = self.mask_loss[y_mask_set.reshape(-1).bool()]
        mask_loss = self.mask_loss.mean() / self.mask_percent
        return mask_loss

    def _get_lm_loss(self, input, target, non_padded_mask):
        output = self.model(input)
        lm_loss = F.cross_entropy(
            output.reshape(-1, self.vocab_size),
            target.reshape(-1).long(),
            reduction="none",
        )
        lm_loss *= non_padded_mask.reshape(-1)
        lm_loss = lm_loss.mean()
        return lm_loss

    def _task_train_step(
        self,
        dataset: wikibookdata.ProcessedDataset,
        step: int,
    ):
<<<<<<< HEAD
        self.model.train()
        processed_batch = dataset.get_batch()
        assert isinstance(processed_batch, wikibookdata.ProcessedBatch)
        x_set = processed_batch.masked_tokens
        y_token_set = processed_batch.tokens
        y_mask_set = processed_batch.mask_mask

        with torch.autocast(
            device_type="cuda", enabled=self.mixed_precision, dtype=torch.float16
        ):
            losses = {"mask": self._get_mask_loss(x_set, y_token_set, y_mask_set)}
            self.update_loss_stats(losses)
            scaled_losses = self.scale_losses(losses)
            loss = sum(scaled_losses.values())

        if self.n_log_heavy_steps and step > 0 and step % self.n_log_heavy_steps == 0:
            with torch.no_grad():
                self._get_mask_loss(x_set, y_token_set, y_mask_set)

        self.optimize(
            optimizer=self.optimizer,
            scaler=self.scaler,
            loss=loss,
            step=step,
            run_after_backprop=True,
        )
=======
        if self.model_type == "bert":
            self.model.train()
            processed_batch = dataset.get_batch()
            assert isinstance(processed_batch, wikibookdata.ProcessedBatch)
            x_set = processed_batch.masked_tokens
            y_token_set = processed_batch.tokens
            y_mask_set = processed_batch.mask_mask

            with torch.autocast(
                device_type="cuda", enabled=self.mixed_precision, dtype=torch.float16
            ):
                losses = {"mask": self._get_mask_loss(x_set, y_token_set, y_mask_set)}
                self.update_loss_stats(losses)
                scaled_losses = self.scale_losses(losses)
                loss = sum(scaled_losses.values())

            self.optimize(
                optimizer=self.optimizer,
                scaler=self.scaler,
                loss=loss,
                step=step,
                run_after_backprop=True,
            )
        else:
            self.model.train()
            processed_batch = dataset.get_batch()
            assert isinstance(processed_batch, wikibookdata.ProcessedBatch)
            input = processed_batch.tokens
            target = processed_batch.target_tokens
            non_padded_mask = processed_batch.non_padded_mask

            with torch.autocast(
                device_type="cuda", enabled=self.mixed_precision, dtype=torch.float16
            ):
                losses = {"mask": self._get_lm_loss(input, target, non_padded_mask)}
                self.update_loss_stats(losses)
                scaled_losses = self.scale_losses(losses)
                loss = sum(scaled_losses.values())

            self.optimize(
                optimizer=self.optimizer,
                scaler=self.scaler,
                loss=loss,
                step=step,
                run_after_backprop=True,
            )
>>>>>>> e7499d2a

        if self.n_log_heavy_steps and step > 0 and step % self.n_log_heavy_steps == 0:
            self.token_losses_before = self.token_losses.clone()
            with torch.no_grad():
                self._get_mask_loss(x_set, y_token_set, y_mask_set)
            self.token_losses_after = self.token_losses.clone()
            assert self.token_losses_before.shape == self.token_losses_after.shape
            torch.save(processed_batch, os.path.join(self.modelpath, "checked_batch"))
            torch.save(
                self.token_losses_before,
                os.path.join(self.modelpath, "token_losses_before"),
            )

        if (
            self.n_log_heavy_steps
            and step > 0
            and step > self.n_log_heavy_steps
            and step % self.n_log_heavy_steps in [10, 100, 500, 1000]
        ):
            del processed_batch
            historical_batch = torch.load(os.path.join(self.modelpath, "checked_batch"))
            historical_losses = torch.load(
                os.path.join(self.modelpath, "token_losses_before")
            )

            x_set = historical_batch.masked_tokens
            y_token_set = historical_batch.tokens
            y_mask_set = historical_batch.mask_mask
            with torch.no_grad():
                self._get_mask_loss(x_set, y_token_set, y_mask_set)
            self.token_losses_after = self.token_losses.clone()
            self.token_losses_before = historical_losses

            self.log_token_losses(step)

    def _model_train_step(self, step: int):
        self.model.train()
        with torch.autocast(
            device_type="cuda", enabled=self.mixed_precision, dtype=torch.float16
        ):
            losses = self.pruner.get_auxiliary_loss()

            # return if there are no auxiliary losses to optimize
            if len(losses) == 0:
                return

            self.update_loss_stats(losses)
            scaled_losses = self.scale_losses(losses)
            loss = sum(scaled_losses.values())

        self.optimize(
            optimizer=self.sgd_optimizer,
            scaler=self.sgd_scaler,
            loss=loss,
            step=step,
            run_after_backprop=False,
        )

    def _train_step(
        self,
        dataset: wikibookdata.ProcessedDataset,
        step: int,
    ):
        self._task_train_step(dataset, step)
        self._model_train_step(step)

    def _log_train_stats(self, step: int):
        if self.n_log_light_steps and step % self.n_log_light_steps == 0:
            self.pruner.log_light(step)
        if step and (step % self.log_acc_steps == 0):
            self.log_loss_stats(step)
            self.reset_loss_stats()

    def _eval_step(
        self,
        step: int,
        sample: int = 10,
        log_values: bool = True,
    ):
        self.model.eval()

        if self.model_type == "bert":
            with torch.no_grad():
                total_mask_loss = 0.0
                for _ in range(sample):
                    processed_batch = self.pdataset_eval.get_batch()
                    assert isinstance(processed_batch, wikibookdata.ProcessedBatch)
                    mask_loss = self._get_mask_loss(
                        x_set=processed_batch.masked_tokens,
                        y_token_set=processed_batch.tokens,
                        y_mask_set=processed_batch.mask_mask,
                    )
                    total_mask_loss += mask_loss.item()
                total_mask_loss /= sample

                if log_values:
                    self.logger.report_scalar(
                        title="loss",
                        series="eval_mask",
                        value=total_mask_loss,
                        iteration=step,
                    )

                return total_mask_loss
        else:
            with torch.no_grad():
                total_loss = 0.0
                for _ in range(sample):
                    processed_batch = self.pdataset_eval.get_batch()
                    assert isinstance(processed_batch, wikibookdata.ProcessedBatch)
                    input = processed_batch.tokens
                    target = processed_batch.target_tokens
                    non_padded_mask = processed_batch.non_padded_mask
                    mask_loss = self._get_lm_loss(input, target, non_padded_mask)
                    total_loss += mask_loss.item()
                total_loss /= sample

                if log_values:
                    self.logger.report_scalar(
                        title="loss",
                        series="eval_mask",
                        value=total_loss,
                        iteration=step,
                    )

                return total_loss

    def check_neuron_diff(self, step: int):
        """
        Check the neuron diff for each layer:
            1. For each batch, compute the loss for the batch
            2. For each sample, mask neurons from the sample
            3. Compute the loss for the batch with the chosen neurons masked
            4. Compute the difference between the two losses
            5. Log histogram of the results
            6. Repeat 2-5 for all layers
        """
        print("Beginning of check_neuron_diff...")
        with torch.no_grad():
            for i in range(len(self.pruner.layers)):
                results = np.zeros(self.neuron_diff_n_samples)
                activation_ratios = np.zeros(self.neuron_diff_n_samples)
                magnitudes = np.zeros(self.neuron_diff_n_samples)

                for _ in range(self.neuron_diff_n_batches):
                    processed_batch = self.neuron_diff_dataset.get_batch()
                    assert isinstance(processed_batch, wikibookdata.ProcessedBatch)

                    baseline = self._compute_loss(processed_batch).detach().cpu().item()

                    for j in range(self.neuron_diff_n_samples):
                        self.pruner.enable_neuron_diff(ff_layer_num=i, sample_number=j)
                        total_mask_loss = (
                            self._compute_loss(processed_batch).detach().cpu().item()
                        )
                        results[j] += total_mask_loss - baseline
                        activation_ratios[
                            j
                        ] = self.pruner.get_activation_ratios_of_masked_neurons(i)
                        magnitudes[j] = self.pruner.get_magnitudes_of_masked_neurons(i)

                results /= self.neuron_diff_n_batches
                activation_ratios /= self.neuron_diff_n_batches
                magnitudes /= self.neuron_diff_n_batches
                mean = results.mean()
                results = results.tolist()
                activation_ratios = activation_ratios.tolist()
                magnitudes = magnitudes.tolist()
                self.pruner.disable_neuron_diff()

                # log neuron diffs
                fig = px.histogram(results)
                fig.add_vline(
                    x=mean,
                    line_dash="dash",
                    line_color="red",
                    annotation_text="mean",
                    annotation=dict(font_size=20),
                    annotation_position="top right",
                )
                get_current_logger().report_plotly(
                    title="Neuron quality (higher is better)",
                    series=f"Layer {i+1}",
                    iteration=step,
                    figure=fig,
                )

                # log scatter of neuron diff/activation
                if self.neuron_diff_sample_size == 1:
                    fig = px.scatter(
                        x=results,
                        y=activation_ratios,
                    )
                    fig.update_layout(
                        xaxis_title="Quality (Higher is better)",
                        yaxis_title="Activation ratio",
                    )
                    get_current_logger().report_plotly(
                        title="Quality vs activation",
                        series=f"Layer {i+1}",
                        iteration=step,
                        figure=fig,
                    )

                # Log scatter of neurn diff/magnitudes
                if self.neuron_diff_sample_size == 1:
                    fig = px.scatter(
                        x=results,
                        y=magnitudes,
                    )
                    fig.update_layout(
                        xaxis_title="Quality (higher is better)",
                        yaxis_title="Magnitude",
                    )
                    get_current_logger().report_plotly(
                        title="Quality vs magnitude",
                        series=f"Layer {i+1}",
                        iteration=step,
                        figure=fig,
                    )

        print("Neuron diff logged.")

    def log_token_losses(self, step: int):
        print(f"Logging token losses at step {step}...")
        values = self.token_losses_after - self.token_losses_before
        values = values.detach().cpu().numpy().tolist()
        fig = px.histogram(values)
        log_plot(
            title="Token losses difference",
            series="Token losses difference",
            iteration=step,
            figure=fig,
        )

    def set_lr(self, lr: float):
        for param_group in self.optimizer.param_groups:
            param_group["lr"] = lr

        for param_group in self.sgd_optimizer.param_groups:
            param_group["lr"] = lr

    def train(self, n_steps: int, n_steps_eval: int):
        # params for lr warmup
        target_lr = self.optimizer.param_groups[0]["lr"]
        if self.lr_warmup_steps > n_steps:
            print(
                f"Warning: lr_warmup_steps ({self.lr_warmup_steps}) is larger than n_steps ({n_steps})."
            )

        if self.neuron_diff_dataset is not None:
            self.pruner.prepare_neuron_diff_idx(
                n_samples=self.neuron_diff_n_samples,
                sample_size=self.neuron_diff_sample_size,
            )

        for step in range(n_steps):
            # lr warmup in the beginning
            if step <= self.lr_warmup_steps and self.lr_warmup_steps > 0:
                lr = target_lr * step / self.lr_warmup_steps
                self.set_lr(lr)

            # tell the model to save activation stats if necessary:
            if self.n_log_heavy_steps and step % self.n_log_heavy_steps == 0:
                self.pruner.set_saving_stats()

            # log neuron difference stats if necessary:
            if (
                self.neuron_diff_dataset is not None
                and step % self.n_log_heavy_steps == 0
            ):
                self.check_neuron_diff(step)

            # tell the model that noise interpolation delay is finished (if necessary)
            if step == self.noise_interpolation_delay:
                self.pruner.enable_noise_interpolation()

            self._pruning_step(step)
            self._train_step(dataset=self.pdataset, step=step)
            self.running_loss_steps += 1
            self._log_train_stats(step)
            if step % self.log_acc_steps == 0:
                self.logger.report_scalar(title="step", value=step, iteration=step)
            if step % n_steps_eval == 0:
                eval_loss = self._eval_step(step)
                print(f"Eval loss:", eval_loss)
                torch.save(self.model.state_dict(), f"{self.modelpath}/model.pt")
            if (
                self.n_log_heavy_steps
                and step > 0
                and step % self.n_log_heavy_steps == 0
            ):
                print(f"Running heavy log at step {step}")
                self.pruner.log_heavy(step, self.modelpath)
                self.log_token_losses(step)
            print(f"Step {step}")


class SetLRTemporarily:
    """
    Context manager to temporarily set the learning rate of an optimizer (like in lr warmup).
    Use as follows:
    with SetLRTemporarily(optimizer, lr):
        # do something
    """

    def __init__(self, optimizer, lr):
        self.optimizer = optimizer
        self.lr = lr
        self.original_lrs = []

    def __enter__(self):
        for param_group in self.optimizer.param_groups:
            self.original_lrs.append(param_group["lr"])
            param_group["lr"] = self.lr

    def __exit__(self, *args):
        for param_group, lr in zip(self.optimizer.param_groups, self.original_lrs):
            param_group["lr"] = lr


@define
class RetrainTrainer(Trainer):
    # TODO: totally split from Trainer
    pdataset_retrain: Optional[wikibookdata.ProcessedDataset] = None
    retrain_warmup_steps: Optional[int] = None
    retrain_count: int = 0
    statistics_reset_steps: int = None

    def full_step(self, step: int):
        return step + self.retrain_count

    def _log_train_stats(self, total_loss: float, mask_loss: float, step: int):
        full_step = step + self.retrain_count
        if full_step:
            self.logger.report_scalar(
                title="loss/train_total",
                value=total_loss,
                iteration=step,
            )
            self.logger.report_scalar(
                title="loss/train_mask",
                value=mask_loss,
                iteration=step,
            )
            self.logger.report_scalar(
                title="full_loss/train_total",
                value=total_loss,
                iteration=full_step,
            )
            self.logger.report_scalar(
                title="full_loss/train_mask",
                value=mask_loss,
                iteration=full_step,
            )
            print(f'Reporting lr: {self.optimizer.param_groups[0]["lr"]}')
            self.logger.report_scalar(
                title="full_steps/lr",
                value=self.optimizer.param_groups[0]["lr"],
                iteration=full_step,
            )
            self.logger.report_scalar(
                title="is_retraining",
                value=0,
                iteration=full_step,
            )
            if full_step % self.n_log_light_steps == 0:
                self.pruner.log_light(full_step)

    def _log_retrain_stats(
        self,
        total_loss: float,
        mask_loss: float,
        step: int,
        optimizer: torch.optim.Optimizer,
    ):
        full_step = self.full_step(step)
        if self.full_step:
            self.logger.report_scalar(
                title="full_loss/train_total",
                value=total_loss,
                iteration=full_step,
            )
            self.logger.report_scalar(
                title="full_loss/train_mask",
                value=mask_loss,
                iteration=full_step,
            )
            print(f'Reporting lr: {self.optimizer.param_groups[0]["lr"]}')
            self.logger.report_scalar(
                title="full_steps/lr",
                value=optimizer.param_groups[0]["lr"],
                iteration=full_step,
            )
            self.logger.report_scalar(
                title="is_retraining",
                value=1,
                iteration=full_step,
            )
            if full_step % self.n_log_light_steps == 0:
                self.pruner.log_light(full_step)

    def _pruning_step(self, step):
        if self.scheduler.is_time_to_prune(step):
            self._retrain(step)

    def _retrain(self, step):
        loss_before_recycle = self._eval_step(step)
        self.logger.report_scalar(
            title="loss/eval_just_before_recycle",
            value=loss_before_recycle,
            iteration=step,
        )
        print(f"Eval loss before recycle:", loss_before_recycle)

        self.pruner.prepare_new(self.scheduler.prob)

        # freeze model
        self.model.requires_grad_(False)

        # unfreeze new
        self.pruner.pre_retrain()

        # create retrain optimizer (without old stats)
        retrain_optim = torch.optim.Adam(
            self.model.parameters(),
            self.optimizer.param_groups[0]["lr"],
            self.optimizer.param_groups[0]["betas"],
            self.optimizer.param_groups[0]["eps"],
        )
        target_lr = self.optimizer.param_groups[0]["lr"]
        if not self.retrain_warmup_steps:
            self.retrain_warmup_steps = int(self.scheduler.n_steps_retrain / 2)

        # reset optimizer stats
        print("Resetting optimizer stats...")
        if self.statistics_reset_steps is None:
            self.statistics_reset_steps = self.retrain_count
        with SetLRTemporarily(self.optimizer, 0.0):
            for _ in range(self.statistics_reset_steps):
                self._train_step(
                    retrain_optim, self.pdataset_retrain, log_auxiliary_loss=False
                )
        print("Optimizer stats reset.")

        # retrain
        for i in range(self.scheduler.n_steps_retrain):
            if i < 5:
                loss_after_recycle = self._eval_step(step, log_values=False)
                # self.logger.report_scalar(
                #     title="loss/eval_just_after_recycle",
                #     value=loss_after_recycle,
                #     iteration=step + i,
                # )
                print(f"Eval loss after recycle:", loss_after_recycle)
            # lr warmup
            lr_coeff = min(1.0, i / self.retrain_warmup_steps)
            retrain_optim.param_groups[0]["lr"] = lr_coeff * target_lr

            total_loss, mask_loss = self._train_step(
                retrain_optim,
                self.pdataset_retrain,
                step=self.full_step(step),
                log_auxiliary_loss=False,
            )
            self._log_retrain_stats(total_loss, mask_loss, step, retrain_optim)
            self.retrain_count += 1

        # unfreeze model
        self.model.requires_grad_(True)

        self.pruner.apply_new_weights()
        self.pruner.post_retrain()


@define
class LTHTrainer:
    model: torch.nn.Module
    optimizer_creator: Callable[[torch.nn.Module], torch.optim.Optimizer]
    pdataset_creator: Callable[[], wikibookdata.ProcessedDataset]
    pruner: BasePruner
    batch_size: int
    vocab_size: int
    mask_percent: float
    mask_loss_weight: float
    modelpath: str
    n_steps_per_run: int
    n_steps_eval: int
    writer: SummaryWriter
    pruning_rate: float
    target_params: float
    initial_model_path: Optional[str] = None

    def _save_model_params(self):
        self.initial_model_path = f"{self.modelpath}/init.pt"
        print(f'Saving initial model to "{self.initial_model_path}"')
        torch.save(self.model.state_dict(), self.initial_model_path)

    def _save_checkpoint(self, step):
        model_path = f"{self.modelpath}/{step}.pt"
        print(f'Saving checkpoint@{step} to "{model_path}"')
        torch.save(self.model.state_dict(), model_path)

    def _reinitialize_model(self):
        """Reinitialize the model to its original state without losing track of masks."""
        with torch.no_grad():
            masks = copy.deepcopy([layer.mask for layer in self.pruner.layers])
            model_state_dict = torch.load(self.initial_model_path)
            assert not are_state_dicts_the_same(
                self.model.state_dict(), model_state_dict
            )
            self.model.load_state_dict(model_state_dict)
            assert are_state_dicts_the_same(self.model.state_dict(), model_state_dict)
            for layer, mask in zip(self.pruner.layers, masks):
                layer.mask = mask
            assert not are_state_dicts_the_same(
                self.model.state_dict(), model_state_dict
            )

    def _log_masks_percentage(self, step):
        zeros = 0
        total = 0
        for layer in self.pruner.layers:
            zeros += torch.sum(layer.mask == 0).item()
            total += layer.mask.numel()
        self.writer.add_scalar("mask_percentage", zeros / total, step)

    def _train_step(
        self,
        optimizer: torch.optim.Optimizer,
        pdataset: wikibookdata.ProcessedDataset,
        step=0,
    ):
        self.model.train()
        processed_batch = pdataset.get_batch()
        x_set = processed_batch.masked_tokens
        y_token_set = processed_batch.tokens
        y_mask_set = processed_batch.mask_mask

        model_output = self.model(x_set)
        mask_loss = F.cross_entropy(
            model_output.reshape(-1, self.vocab_size),
            y_token_set.reshape(-1).long(),
            reduction="none",
        )
        mask_loss *= y_mask_set.reshape(-1)  # only check masked words
        mask_loss = mask_loss.mean() / self.mask_percent
        scaled_mask_loss = mask_loss * self.mask_loss_weight
        total_loss = scaled_mask_loss

        optimizer.zero_grad()
        total_loss.backward()
        optimizer.step()

        if step and self.writer:
            self.writer.add_scalar("loss/train_total", total_loss.item(), step)
            self.writer.add_scalar("loss/train_mask", mask_loss.item(), step)

    def _eval_step(
        self,
        pdataset: wikibookdata.ProcessedDataset,
        step: int = 0,
        sample: int = 10,
    ):
        self.model.eval()

        with torch.no_grad():
            total_mask_loss = 0.0
            for _ in range(sample):
                processed_batch = pdataset.get_batch()
                x_set = processed_batch.masked_tokens
                y_token_set = processed_batch.tokens
                y_mask_set = processed_batch.mask_mask
                model_output = self.model(x_set)
                mask_loss = F.cross_entropy(
                    model_output.reshape(-1, self.vocab_size),
                    y_token_set.reshape(-1).long(),
                    reduction="none",
                )
                mask_loss *= y_mask_set.reshape(-1)  # only check masked words
                mask_loss = mask_loss.mean() / self.mask_percent
                scaled_mask_loss = mask_loss * self.mask_loss_weight
                total_mask_loss += scaled_mask_loss.item()
            total_mask_loss /= sample

            self.writer.add_scalar("loss/eval_mask", total_mask_loss, step)
            print(f"Eval loss:", total_mask_loss)
            return total_mask_loss

    def train(self):
        self._save_model_params()
        parameters_left = 1.0
        total_step = 0
        while True:
            optimizer = self.optimizer_creator(self.model)
            pdataset = self.pdataset_creator()
            self.writer.add_scalar("parameters_left", parameters_left, total_step)
            for step in range(self.n_steps_per_run):
                self._train_step(optimizer, pdataset, total_step)
                if step % self.n_steps_eval == 0:
                    self._eval_step(
                        pdataset, step=total_step, sample=self.n_steps_eval // 2
                    )
                self.writer.add_scalar("total_step", total_step, total_step)
                print(f"Run step {step}; Total step {total_step}")
                total_step += 1
            # just in case parameters left is not exact
            self._save_checkpoint(total_step)
            self._log_masks_percentage(total_step)
            self.pruner.step(parameters_left * self.pruning_rate)
            if parameters_left < self.target_params:
                break
            parameters_left *= 1 - self.pruning_rate
            self._reinitialize_model()<|MERGE_RESOLUTION|>--- conflicted
+++ resolved
@@ -1,10 +1,7 @@
 import copy
-<<<<<<< HEAD
+from collections import defaultdict
+from typing import Callable, Optional
 import os
-=======
-from collections import defaultdict
->>>>>>> e7499d2a
-from typing import Callable, Optional
 
 import numpy as np
 import plotly.express as px
@@ -17,12 +14,8 @@
 from lizrd.core import llm
 from lizrd.core.misc import are_state_dicts_the_same
 from lizrd.datasets import wikibookdata
-<<<<<<< HEAD
-from lizrd.support.logging import AbstractLogger, log_plot
-=======
 from lizrd.support.logging import AbstractLogger
-from lizrd.support.logging import get_current_logger
->>>>>>> e7499d2a
+from lizrd.support.logging import get_current_logger, log_plot
 from lizrd.support.loss import (
     LossDict,
     RunningLossDict,
@@ -237,34 +230,6 @@
         dataset: wikibookdata.ProcessedDataset,
         step: int,
     ):
-<<<<<<< HEAD
-        self.model.train()
-        processed_batch = dataset.get_batch()
-        assert isinstance(processed_batch, wikibookdata.ProcessedBatch)
-        x_set = processed_batch.masked_tokens
-        y_token_set = processed_batch.tokens
-        y_mask_set = processed_batch.mask_mask
-
-        with torch.autocast(
-            device_type="cuda", enabled=self.mixed_precision, dtype=torch.float16
-        ):
-            losses = {"mask": self._get_mask_loss(x_set, y_token_set, y_mask_set)}
-            self.update_loss_stats(losses)
-            scaled_losses = self.scale_losses(losses)
-            loss = sum(scaled_losses.values())
-
-        if self.n_log_heavy_steps and step > 0 and step % self.n_log_heavy_steps == 0:
-            with torch.no_grad():
-                self._get_mask_loss(x_set, y_token_set, y_mask_set)
-
-        self.optimize(
-            optimizer=self.optimizer,
-            scaler=self.scaler,
-            loss=loss,
-            step=step,
-            run_after_backprop=True,
-        )
-=======
         if self.model_type == "bert":
             self.model.train()
             processed_batch = dataset.get_batch()
@@ -311,7 +276,6 @@
                 step=step,
                 run_after_backprop=True,
             )
->>>>>>> e7499d2a
 
         if self.n_log_heavy_steps and step > 0 and step % self.n_log_heavy_steps == 0:
             self.token_losses_before = self.token_losses.clone()
