--- conflicted
+++ resolved
@@ -76,28 +76,21 @@
     mask_percent: float
     mask_loss_weight: float
     modelpath: str
-<<<<<<< HEAD
-=======
     pruner: BasePruner
->>>>>>> cb263ed5
     writer: SummaryWriter
     scheduler: Optional[BaseScheduler] = None
     mixed_precision: bool = False
     scaler: Optional[torch.cuda.amp.GradScaler] = None
-<<<<<<< HEAD
     step: int = 0
-=======
     n_log_plots_steps: int = None
-    n_log_steps: int = 100
+    log_acc_steps: int = 100
     running_total_loss: float = 0.0
     running_mask_loss: float = 0.0
     running_loss_steps: int = 0
->>>>>>> cb263ed5
 
     def __attrs_post_init__(self):
         self.scaler = torch.cuda.amp.GradScaler(enabled=self.mixed_precision)
 
-<<<<<<< HEAD
     def prune(self):
         if self.scheduler is not None:
             self.scheduler.prune()
@@ -106,20 +99,14 @@
         if self.scheduler is not None:
             self.scheduler.after_backprop()
 
-    def optimize(self, loss):
-        self.optimizer.zero_grad()
-        self.scaler.scale(loss).backward()
-        self.scaler.unscale_(self.optimizer)
-
-        self.after_backprop()
-
-        self.scaler.step(self.optimizer)
-=======
     def optimize(self, loss, optimizer):
         optimizer.zero_grad()
         self.scaler.scale(loss).backward()
+        self.scaler.unscale_(optimizer)
+
+        self.after_backprop()
+
         self.scaler.step(optimizer)
->>>>>>> cb263ed5
         self.scaler.update()
 
     def _pruning_step(self, step):
@@ -149,19 +136,10 @@
         )
 
     def _train_step(
-<<<<<<< HEAD
-        self,
-        step=0,
-    ):
-        self.model.train()
-        self.prune()
-        processed_batch = self.pdataset.get_batch()
-=======
         self, optimizer: torch.optim.Optimizer, dataset: wikibookdata.ProcessedDataset
     ):
         self.model.train()
         processed_batch = dataset.get_batch()
->>>>>>> cb263ed5
         assert isinstance(processed_batch, wikibookdata.ProcessedBatch)
         x_set = processed_batch.masked_tokens
         y_token_set = processed_batch.tokens
@@ -184,25 +162,16 @@
         self.optimize(total_loss, optimizer)
         self.update_loss_stats(total_loss, mask_loss)
 
-<<<<<<< HEAD
-        self.writer.add_scalar("loss/train_total", total_loss.item(), step)
-        self.writer.add_scalar("loss/train_mask", mask_loss.item(), step)
-
-    def _eval_step(
-        self,
-        step: int = 0,
-=======
         return total_loss.item(), mask_loss.item()
 
     def _log_train_stats(self, total_loss: float, mask_loss: float, step: int):
-        if step and self.writer and (step % self.n_log_steps == 0):
+        if step and self.writer and (step % self.log_acc_steps == 0):
             self.log_loss_stats(step)
             self.reset_loss_stats()
 
     def _eval_step(
         self,
         step: int,
->>>>>>> cb263ed5
         sample: int = 10,
     ):
         self.model.eval()
@@ -210,11 +179,7 @@
         with torch.no_grad():
             total_mask_loss = 0.0
             for _ in range(sample):
-<<<<<<< HEAD
-                processed_batch = self.pdataset.get_batch()
-=======
                 processed_batch = self.pdataset_eval.get_batch()
->>>>>>> cb263ed5
                 assert isinstance(processed_batch, wikibookdata.ProcessedBatch)
                 x_set = processed_batch.masked_tokens
                 y_token_set = processed_batch.tokens
@@ -237,29 +202,19 @@
 
     def train(self, n_steps: int, n_steps_eval: int):
         for step in range(n_steps):
-<<<<<<< HEAD
-            self._train_step(step)
-            self.writer.add_scalar("step", step, step)
-=======
             self._pruning_step(step)
             total_loss, mask_loss = self._train_step(self.optimizer, self.pdataset)
             self._log_train_stats(
                 total_loss, mask_loss, step
             )  # check if it's the time and log stats
-            if step % self.n_log_steps == 0:
+            if step % self.log_acc_steps == 0:
                 self.writer.add_scalar("step", step, step)
->>>>>>> cb263ed5
             if step % n_steps_eval == 0:
                 eval_loss = self._eval_step(step)
                 print(f"Eval loss:", eval_loss)
                 torch.save(self.model.state_dict(), f"{self.modelpath}/model.pt")
-<<<<<<< HEAD
-            if self.scheduler is not None:
-                self.scheduler.increment_step()
-=======
             if self.n_log_plots_steps and step % self.n_log_plots_steps == 0:
                 self.scheduler.pruner.log(step)
->>>>>>> cb263ed5
             print(f"Step {step}")
 
 
