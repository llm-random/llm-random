import yaml
import fcntl
import torch
from copy import deepcopy
from time import sleep
from datetime import datetime
from typing import Optional, Union

from torch.distributed.fsdp import FullyShardedDataParallel as FSDP
from lizrd.train.load_and_save_model import save_checkpoint

from lizrd.support.logging import AbstractLogger

EXPERIMENT_CHECKPOINT_MANAGER = "checkpoint_manager.yaml"

CHECKPOINTS_TAG = "checkpoints"

CHECKPOINT_STATUS = "status"
CHECKPOINT_STATUS_RUNNING = "RUNNING"
CHECKPOINT_STATUS_PENDING = "PENDING"
CHECKPOINT_STATUS_FINISHED = "FINISHED"
MODEL_CHECKPOINT = "model_checkpoint"
CHECKPOINT_RUNNING_JOB_ID = "running_job_id"
CHECKPOINT_CREATOR_JOB_ID = "creator_job_id"
CHECKPOINT_START_TIMESTAMP = "start_timestamp"
CHECKPOINT_CREATE_TIMESTAMP = "create_timestamp"
CHECKPOINT_STOP_TIMESTAMP = "stop_timestamp"
FINAL_MODEL_CHECKPOINT = "final_model_checkpoint"
CHECKPOINT_METADATA_TAG = "metadata"
SLIDE_METADATA = "trapezoidal_slide"

LOG_TAG_CHECKPOINT_MANAGER = "checkpoint_manager"


def log_checkpoint_manager(loggers, manager, step):
    for logger in loggers:
        for i, manager_checkpoint in enumerate(manager[CHECKPOINTS_TAG]):
            for k, v in manager_checkpoint.items():
                logger.report_text(
                    title=f"{LOG_TAG_CHECKPOINT_MANAGER}/{i}/{k}",
                    value=str(v),
                    iteration=step,
                )


class Locker:
    def __init__(self, filename, mode):
        self.filename = filename
        self.mode = mode

    def __enter__(self):
        self.fp = open(self.filename, self.mode)
        fcntl.flock(self.fp.fileno(), fcntl.LOCK_EX)
        return self.fp

    def __exit__(self, _type, value, tb):
        fcntl.flock(self.fp.fileno(), fcntl.LOCK_UN)
        self.fp.close()


def manager_start_checkpoint(job_id, timestamp):
    return {
        CHECKPOINT_STATUS: CHECKPOINT_STATUS_RUNNING,
        MODEL_CHECKPOINT: None,
        CHECKPOINT_RUNNING_JOB_ID: job_id,
        CHECKPOINT_START_TIMESTAMP: timestamp,
        CHECKPOINT_CREATOR_JOB_ID: job_id,
        CHECKPOINT_CREATE_TIMESTAMP: timestamp,
        CHECKPOINT_STOP_TIMESTAMP: None,
        FINAL_MODEL_CHECKPOINT: None,
        CHECKPOINT_METADATA_TAG: None,
    }


def crate_manager_checkpoint(
    model_checkpoint_path: str,
    job_id: str,
    timestamp: str,
    metadata: Optional[str] = None,
):
    return {
        CHECKPOINT_STATUS: CHECKPOINT_STATUS_PENDING,
        MODEL_CHECKPOINT: model_checkpoint_path,
        CHECKPOINT_RUNNING_JOB_ID: None,
        CHECKPOINT_START_TIMESTAMP: None,
        CHECKPOINT_CREATOR_JOB_ID: job_id,
        CHECKPOINT_CREATE_TIMESTAMP: timestamp,
        CHECKPOINT_STOP_TIMESTAMP: None,
        FINAL_MODEL_CHECKPOINT: None,
        CHECKPOINT_METADATA_TAG: metadata,
    }


def run_manager_checkpoint(job_id: str, timestamp: str, checkpoint: dict):
    assert checkpoint[CHECKPOINT_STATUS] == CHECKPOINT_STATUS_PENDING
    return {
        CHECKPOINT_STATUS: CHECKPOINT_STATUS_RUNNING,
        MODEL_CHECKPOINT: checkpoint[MODEL_CHECKPOINT],
        CHECKPOINT_RUNNING_JOB_ID: job_id,
        CHECKPOINT_START_TIMESTAMP: timestamp,
        CHECKPOINT_CREATOR_JOB_ID: checkpoint[CHECKPOINT_CREATOR_JOB_ID],
        CHECKPOINT_CREATE_TIMESTAMP: checkpoint[CHECKPOINT_CREATE_TIMESTAMP],
        CHECKPOINT_STOP_TIMESTAMP: None,
        FINAL_MODEL_CHECKPOINT: None,
        CHECKPOINT_METADATA_TAG: checkpoint[CHECKPOINT_METADATA_TAG],
    }


def finish_manager_checkpoint(
    model_checkpoint_path: str, timestamp: str, checkpoint: dict
):
    assert checkpoint[CHECKPOINT_STATUS] == CHECKPOINT_STATUS_RUNNING
    return {
        CHECKPOINT_STATUS: CHECKPOINT_STATUS_FINISHED,
        MODEL_CHECKPOINT: checkpoint[MODEL_CHECKPOINT],
        CHECKPOINT_RUNNING_JOB_ID: checkpoint[CHECKPOINT_RUNNING_JOB_ID],
        CHECKPOINT_START_TIMESTAMP: checkpoint[CHECKPOINT_START_TIMESTAMP],
        CHECKPOINT_CREATOR_JOB_ID: checkpoint[CHECKPOINT_CREATOR_JOB_ID],
        CHECKPOINT_CREATE_TIMESTAMP: checkpoint[CHECKPOINT_CREATE_TIMESTAMP],
        CHECKPOINT_STOP_TIMESTAMP: timestamp,
        FINAL_MODEL_CHECKPOINT: model_checkpoint_path,
        CHECKPOINT_METADATA_TAG: checkpoint[CHECKPOINT_METADATA_TAG],
    }


def release_checkpoint_manager(
    manager_content, job_id, model_checkpoint_path, timestamp
):
    new_manager_content = deepcopy(manager_content)
    have_released = False
    for i, checkpoint in enumerate(manager_content[CHECKPOINTS_TAG]):
        if (
            checkpoint[CHECKPOINT_RUNNING_JOB_ID] == job_id
            and checkpoint[CHECKPOINT_STATUS] == CHECKPOINT_STATUS_RUNNING
        ):
            new_manager_content[CHECKPOINTS_TAG][i] = finish_manager_checkpoint(
                model_checkpoint_path, timestamp, checkpoint
            )
            have_released = True
    assert have_released == True
    return new_manager_content


def __overwrite_manager(new_content, f):
    f.seek(0)
    f.truncate()
    yaml.dump(new_content, f, indent=4)


def __get_manager_timestamp():
    return datetime.now().strftime("%Y-%m-%dT%H:%M:%S.%f")[:-3]


def start_job_manager_assessment(
    job_id: str, is_logging_process
) -> tuple[Optional[str], Optional[str | dict]]:
    """Options:
    - returns `None`, `None` to start a new training
    - returns `filepath`, `metadata` to continue training
    - raises Exception to stop a job in case of no available checkpoint to continue training,
        before that job checks if all running checkpoints are under a running jobs to resolve deadlocks

    Currently do not take deadlocks into account!!!
    """
    timestamp_now = __get_manager_timestamp()
    if is_logging_process:
        with Locker(EXPERIMENT_CHECKPOINT_MANAGER, "r+") as f:
            manager = yaml.load(f, Loader=yaml.SafeLoader)
            if not manager:
                manager = {}
                manager[CHECKPOINTS_TAG] = [
                    manager_start_checkpoint(job_id, timestamp_now)
                ]
                __overwrite_manager(manager, f)
                return None, None
            result = -1
            for i, element in enumerate(manager[CHECKPOINTS_TAG]):
                if element[CHECKPOINT_STATUS] == CHECKPOINT_STATUS_PENDING:
                    result = element[MODEL_CHECKPOINT]
                    metadata = element[CHECKPOINT_METADATA_TAG]
                    manager[CHECKPOINTS_TAG][i] = run_manager_checkpoint(
                        job_id, timestamp_now, manager[CHECKPOINTS_TAG][i]
                    )
                    __overwrite_manager(manager, f)
                    break
        if result == -1:
            raise Exception("No available training to do")
        else:
            return result, metadata
    else:
        sleep(60)  # TODO: implement proper file locking
        for i in range(100):
            sleep(3)
            try:
                with Locker(EXPERIMENT_CHECKPOINT_MANAGER, "r") as f:
                    manager = yaml.load(f, Loader=yaml.SafeLoader)
                    result = -1
                    for i, element in enumerate(manager[CHECKPOINTS_TAG]):
                        if (
                            element[CHECKPOINT_STATUS] == CHECKPOINT_STATUS_RUNNING
                            and element[CHECKPOINT_RUNNING_JOB_ID] == job_id
                        ):
                            result = element[MODEL_CHECKPOINT]
                            metadata = element[CHECKPOINT_METADATA_TAG]
                            break
                if result == -1:
                    raise Exception("No available training to do")
                else:
                    return result, metadata
            except Exception as e:
                if i >= 99:
                    raise e


def job_out_of_time_checkpoint(
    job_id,
    is_logging_process,
    model: Union[torch.nn.Module, FSDP],
    optimizer,
    scaler,
    path: str,
    global_rank: int,
    step: int,
    cutoff,
    loggers: list[AbstractLogger],
    batch_size: int = 1,
    args_override: Optional[dict] = None,
    save_sharded=False,
):  # TODO params
    """saves the checkpoint"""
    model_path = save_checkpoint(
        model,
        optimizer,
        scaler,
        path,
        global_rank,
        step,
        cutoff,
        loggers,
        batch_size=batch_size,
        args_override=args_override,
        save_sharded=save_sharded,
    )
    timestamp_now = __get_manager_timestamp()
    if is_logging_process:
        with Locker(EXPERIMENT_CHECKPOINT_MANAGER, "r+") as f:
            manager = yaml.load(f, Loader=yaml.SafeLoader)
            manager = release_checkpoint_manager(
                manager, job_id, model_path, timestamp_now
            )
            manager[CHECKPOINTS_TAG].append(
                crate_manager_checkpoint(model_path, job_id, timestamp_now)
            )
            __overwrite_manager(manager, f)
        log_checkpoint_manager(loggers, manager, step)
    else:
        sleep(10)


def end_training_checkpoint(
    job_id,
    is_logging_process,
    model: Union[torch.nn.Module, FSDP],
    optimizer,
    scaler,
    path: str,
    global_rank: int,
    step: int,
    cutoff,
    loggers: list[AbstractLogger],
<<<<<<< HEAD
    batch_size: int = 1,
=======
    checkpoint_manager_enabled: bool,
>>>>>>> 4e4bd330
    args_override: Optional[dict] = None,
    save_sharded=False,
):
    """creates last checkpoint and end experiment ending whole experiment"""
    model_path = save_checkpoint(
        model,
        optimizer,
        scaler,
        path,
        global_rank,
        step,
        cutoff,
        loggers,
        batch_size=batch_size,
        args_override=args_override,
        save_sharded=save_sharded,
    )
    timestamp_now = __get_manager_timestamp()
    if is_logging_process and checkpoint_manager_enabled:
        with Locker(EXPERIMENT_CHECKPOINT_MANAGER, "r+") as f:
            manager = yaml.load(f, Loader=yaml.SafeLoader)
            manager = release_checkpoint_manager(
                manager, job_id, model_path, timestamp_now
            )
            __overwrite_manager(manager, f)
        log_checkpoint_manager(loggers, manager, step)


def create_slide_checkpoint(
    job_id,
    is_logging_process,
    model: Union[torch.nn.Module, FSDP],
    optimizer,
    scaler,
    path: str,
    global_rank: int,
    step: int,
    cutoff,
    loggers: list[AbstractLogger],
    batch_size: int = 1,
    args_override: Optional[dict] = None,
    save_sharded=False,
):
    """saves checkpoint and creates a manager checkpoint continuation"""
    model_path = save_checkpoint(
        model,
        optimizer,
        scaler,
        path,
        global_rank,
        step,
        cutoff,
        loggers,
        batch_size,
        args_override,
        save_sharded=save_sharded,
    )
    timestamp_now = __get_manager_timestamp()
    if is_logging_process:
        with Locker(EXPERIMENT_CHECKPOINT_MANAGER, "r+") as f:
            manager = yaml.load(f, Loader=yaml.SafeLoader)
            manager[CHECKPOINTS_TAG].append(
                crate_manager_checkpoint(
                    model_path, job_id, timestamp_now, SLIDE_METADATA
                )
            )
            # manager = release_checkpoint_manager(manager, job_id, model_path, timestamp_now) #dev TODO - feature to be considered in the future
            __overwrite_manager(manager, f)
        log_checkpoint_manager(loggers, manager, step)
        for logger in loggers:
            logger.stop_connection()<|MERGE_RESOLUTION|>--- conflicted
+++ resolved
@@ -268,11 +268,8 @@
     step: int,
     cutoff,
     loggers: list[AbstractLogger],
-<<<<<<< HEAD
+    checkpoint_manager_enabled: bool,
     batch_size: int = 1,
-=======
-    checkpoint_manager_enabled: bool,
->>>>>>> 4e4bd330
     args_override: Optional[dict] = None,
     save_sharded=False,
 ):
