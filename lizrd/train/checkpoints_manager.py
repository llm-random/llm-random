--- conflicted
+++ resolved
@@ -210,34 +210,8 @@
             raise Exception("No available training to do")
         else:
             return result, metadata
-<<<<<<< HEAD
     except Exception as e:
         raise e
-=======
-    else:
-        sleep(60)  # TODO: implement proper file locking
-        for i in range(100):
-            sleep(3)
-            try:
-                with Locker(EXPERIMENT_CHECKPOINT_MANAGER, "r") as f:
-                    manager = yaml.load(f, Loader=yaml.SafeLoader)
-                    result = -1
-                    for i, element in enumerate(manager[CHECKPOINTS_TAG]):
-                        if (
-                            element[CHECKPOINT_STATUS] == CHECKPOINT_STATUS_RUNNING
-                            and element[CHECKPOINT_RUNNING_JOB_ID] == job_id
-                        ):
-                            result = element[MODEL_CHECKPOINT]
-                            metadata = element[CHECKPOINT_METADATA_TAG]
-                            break
-                if result == -1:
-                    raise Exception("No available trainig to do")
-                else:
-                    return result, metadata
-            except Exception as e:
-                if i >= 99:
-                    raise e
->>>>>>> 4e4bd330
 
 
 def job_out_of_time_checkpoint(
@@ -289,7 +263,7 @@
             )
             __overwrite_manager(manager, f)
         log_checkpoint_manager(loggers, manager, step)
-    if rank is not None:
+    if global_rank is not None:
         barrier()
 
 
@@ -305,15 +279,12 @@
     batch_size: int,
     cutoff,
     loggers: list[AbstractLogger],
-<<<<<<< HEAD
     loss_accumulators: dict,
     correct_tokens_accumulator: dict,
     total_tokens_accumulator: dict,
     auxiliary_losses_accumulator: dict,
     other_training_states: dict,
-=======
     checkpoint_manager_enabled: bool,
->>>>>>> 4e4bd330
     args_override: Optional[dict] = None,
 ):
     """creates last checkpoint and end experiment ending whole experiment"""
@@ -343,7 +314,7 @@
             )
             __overwrite_manager(manager, f)
         log_checkpoint_manager(loggers, manager, step)
-    if rank is not None:
+    if global_rank is not None:
         barrier()
 
 
@@ -398,5 +369,5 @@
         log_checkpoint_manager(loggers, manager, step)
         for logger in loggers:
             logger.stop_connection()
-    if rank is not None:
+    if global_rank is not None:
         barrier()