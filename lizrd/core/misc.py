import re
from typing import List

import torch
from einops.layers.torch import EinMix as OGEinMix
import opt_einsum
from lizrd.core import nn
from lizrd.support import ash
from torch.utils.checkpoint import checkpoint
import torch.nn
from research.conditional.utils.layer_manager import LoggingLayer


class Noop(nn.Module):
    def __init__(self):
        super(Noop, self).__init__()

    def forward(self, x):
        return x


class ParameterLayer(nn.Module):
    def __init__(self, tensor):
        super(ParameterLayer, self).__init__()
        self.parameter = nn.Parameter(tensor)

    def forward(self, x):
        del x
        return self.parameter


def get_init_weight(shape, fan_in, fan_out=None, gain=1.0, dtype=torch.float32):
    if fan_out is not None:
        raise ValueError("fan_out unsupported")
    range_ = gain * (3 / fan_in) ** 0.5
    return torch.zeros(shape, dtype=dtype).uniform_(-range_, range_)


def get_init_bias(shape, fan_in=None, fan_out=None, dtype=torch.float32):
    if fan_in is not None:
        raise ValueError("fan_in unsupported")
    if fan_out is not None:
        raise ValueError("fan_out unsupported")
    return torch.zeros(shape, dtype=dtype)


def einsum(subscript, *operands, use_opt_einsum=False, **kwargs):
    if use_opt_einsum:
        return opt_einsum.contract(subscript, *operands, **kwargs)
    else:
        return torch.einsum(subscript, *operands, **kwargs)


class EinMix(nn.Module):
    def __init__(self, signature, weight_shape=None, bias_shape=None, **kwargs):
        super(EinMix, self).__init__()
        self.change_anything = False
        if "..." in signature:
            self.change_anything = True
            self.og_signature = signature
            signature = signature.replace("...", "squeezed")
        self.layer = OGEinMix(
            signature, weight_shape=weight_shape, bias_shape=bias_shape, **kwargs
        )
        if self.layer.bias is not None:
            self.layer.bias.data *= 0.0

    def forward(self, x):
        if not self.change_anything:
            return self.layer(x)
        # else
        beginning, end = self.og_signature.split("->")
        beginning = beginning.split()
        end = end.split()
        assert beginning[0] == end[0] == "..."
        # TODO(jaszczur): fix this hack below, properly
        contracted_dims = (
            len(x.shape) - len(beginning) + 1 + (1 if "(" in "".join(beginning) else 0)
        )
        ellipsis_shape = list(x.shape[:contracted_dims])
        newx = torch.reshape(x, [-1] + list(x.shape[contracted_dims:]))
        output = self.layer(newx)
        newoutput = torch.reshape(output, ellipsis_shape + list(output.shape[1:]))
        return newoutput


@ash.check("... inp -> ... out")
def DenseEinMix(dinp, dout):
    return EinMix(
        "... dinp -> ... dout",
        weight_shape="dinp dout",
        bias_shape="dout",
        dinp=dinp,
        dout=dout,
    )


@ash.check("... inp -> ... out")
class Linear(nn.Linear):
    def __init__(self, *args, **kwargs):
        if "bias" not in kwargs:
            kwargs["bias"] = False
        super().__init__(*args, **kwargs)

        # This is to make sure values after the layer keep the variance
        self.weight.data *= 3**0.5
        if self.bias is not None:
            self.bias.data *= 0.0


def check_layer_funs(*layer_funs):
    for layer_fun in layer_funs:
        if isinstance(layer_fun, nn.Module):
            raise TypeError(
                "Expected layer function/lambda, got nn.Module: {}".format(
                    type(layer_fun)
                )
            )


@ash.check("... -> ...")
class StopGradient(nn.Module):
    def __init__(self):
        super(StopGradient, self).__init__()

    def forward(self, x):
        return stop_gradient(x)


def stop_gradient(x):
    return x.detach()


@ash.check("... -> ...")
class StopValuePassGradient(nn.Module):
    def __init__(self):
        super(StopValuePassGradient, self).__init__()

    def forward(self, x):
        return x - x.detach()


class Aggregate(nn.Module):
    def __init__(self, function, *layers):
        super(Aggregate, self).__init__()
        self.function = function
        self.layers = nn.ModuleList(layers)

    def forward(self, x):
        result = None
        for layer in self.layers:
            if result is None:
                result = layer(x)
            else:
                result = self.function(result, layer(x))
        return result


class Chungus(nn.Module):
    """
    https://i.ytimg.com/vi/inD-WWvtTW0/maxresdefault.jpg
    """

    def __init__(self, module, n_chungs):
        super(Chungus, self).__init__()
        self.module = module
        self.n_chungs = n_chungs

    def custom(self):
        def custom_forward(*inputs):
            output = self.module(inputs[0])
            return output

        return custom_forward

    def forward(self, x):
        output = []
        chunged_inputs = torch.chunk(x, self.n_chungs, dim=0)
        for chunged_input in chunged_inputs:
            partial_output = checkpoint(
                self.custom(),
                chunged_input,
            )
            output.append(partial_output)
        return torch.cat(output, dim=0)


class Checkpoint(nn.Module):
    def __init__(self, module):
        super(Checkpoint, self).__init__()
        self.module = module

    def custom(self):
        def custom_forward(*inputs):
            output = self.module(inputs[0])
            return output

        return custom_forward

    def forward(self, x):
        return checkpoint(self.custom(), x)


def Sum(*layers):
    return Aggregate((lambda x, y: x + y), *layers)


def GradientLike(value_layer, gradient_layer):
    return Sum(
        StopGradient(value_layer),
        StopValuePassGradient(gradient_layer),
    )


def get_default_device():
    return "cuda" if torch.cuda.is_available() else "cpu"


def print_available_gpus():
    if torch.cuda.is_available():
        count = torch.cuda.device_count()
        print("Found {} GPU(s)".format(count))
        for i in range(count):
            print("GPU {}: {}".format(i, torch.cuda.get_device_name(i)))


def are_state_dicts_the_same(
    model_state_dict_1: dict, model_state_dict_2: dict
) -> bool:
    if len(model_state_dict_1) != len(model_state_dict_2):
        print(f"Length mismatch: {len(model_state_dict_1)}, {len(model_state_dict_2)}")
        return False

    # Replicate modules have "module" attached to their keys, so strip these off when comparing to local model.
    if next(iter(model_state_dict_1.keys())).startswith("module"):
        model_state_dict_1 = {
            k[len("module") + 1 :]: v for k, v in model_state_dict_1.items()
        }

    if next(iter(model_state_dict_2.keys())).startswith("module"):
        model_state_dict_2 = {
            k[len("module") + 1 :]: v for k, v in model_state_dict_2.items()
        }

    for (k_1, v_1), (k_2, v_2) in zip(
        model_state_dict_1.items(), model_state_dict_2.items()
    ):
        if k_1 != k_2:
            print(f"Key mismatch: {k_1} vs {k_2}")
            return False
        # convert both to the same CUDA device
        if str(v_1.device) != "cuda:0":
            v_1 = v_1.to("cuda:0" if torch.cuda.is_available() else "cpu")
        if str(v_2.device) != "cuda:0":
            v_2 = v_2.to("cuda:0" if torch.cuda.is_available() else "cpu")

        if not torch.allclose(v_1, v_2):
            print(f"Tensor mismatch: {v_1} vs {v_2}")
            return False
    return True


def get_neuron_magnitudes(
    lin1_weight: torch.Tensor, lin2_weight: torch.Tensor
) -> torch.Tensor:
    weights1 = torch.sqrt(einsum("f m -> f", lin1_weight**2))
    weights2 = torch.sqrt(einsum("m f -> f", lin2_weight**2))

    return (weights1 * weights2).flatten()


def get_split_neuron_magnitudes(
    lin1_weight: torch.Tensor, lin2_weight: torch.Tensor
) -> torch.Tensor:
    """
    Returns the magnitude of the matrix formed by the concatenation of the two weight matrices.
    """
    weights1 = torch.sqrt(einsum("f m -> f", lin1_weight**2))
    weights2 = torch.sqrt(einsum("m f -> f", lin2_weight**2))

    # return concatenation
    return torch.cat((weights1**2, weights2**2), dim=0).flatten()


def get_mixed_neuron_magnitudes(
    lin1_weight: torch.Tensor, lin2_weight: torch.Tensor
) -> torch.Tensor:
    """
    Returns magnitudes of "nerons" formed by random combinations of rows/cols
    """
    weights1 = torch.sqrt(einsum("f m -> f", lin1_weight**2))
    weights2 = torch.sqrt(einsum("m f -> f", lin2_weight**2))

    weights1 = weights1.flatten()
    weights2 = weights2.flatten()
    weights1 = weights1.flip(0)
    return weights1 * weights2


def get_dmodel_magnitudes(
    lin1_weight: torch.Tensor, lin2_weight: torch.Tensor
) -> torch.Tensor:
    """
    Aggregate by dmodel instead of dff
    """
    weights1 = torch.sqrt(einsum("f m -> m", lin1_weight**2))
    weights2 = torch.sqrt(einsum("m f -> m", lin2_weight**2))

    return (weights1 * weights2).flatten()


def resolve_activation_name(activation: str) -> torch.nn.Module:
    if activation == "relu":
        return nn.ReLU()
    elif activation == "gelu":
        return torch.nn.GELU()
    elif activation == "silu":
        return torch.nn.SiLU()
    elif activation == "softmax":
        return torch.nn.Softmax()
    else:
        raise ValueError(f"Unrecognized activation: {activation}")


def propagate_common_forward_pass_cache(module: torch.nn.Module, store=None):
    """
    This function propagates the cache from the module to all its children.
    """
    if store is None:
        store = list()
    module.store = store
    for child in module.children():
<<<<<<< HEAD
        propagate_store(child, store)


def propagate_names(module: torch.nn.Module):
=======
        propagate_common_forward_pass_cache(child, store)


def propagate_layer_infos(module: torch.nn.Module):
>>>>>>> 0d300ab0
    """
    This function propagates the cache from the module to all its children.
    """
    for name, layer in module.named_modules():
        should_be_named, clean_name = process_name(name)
        if should_be_named and isinstance(layer, LoggingLayer):
            layer.block_number = clean_name["block_number"]
            layer.layer_type = clean_name["layer_type"]


def process_name(name: str):
    suffix = name.split(".")[-1]
    if suffix not in ["feedforward", "attention"]:
        return False, name
    pattern = r"block_(\d+)"
    match = re.search(pattern, name)
    assert (
        match
    ), f"Could not find pattern {pattern} in name {name}. The naming convention of model layers is not as expected."
    block_num = match.group(1)
    return True, {"block_number": block_num, "layer_type": suffix}


<<<<<<< HEAD
def propagate_object_names(module: torch.nn.Module, names: List[str]):
    for _, layer in module.named_modules():
        if isinstance(layer, LoggingLayer):
            layer.objects_for_propagation = names
=======
def propagate_names_for_forward_pass_caching(module: torch.nn.Module, names: List[str]):
    for _, layer in module.named_modules():
        if isinstance(layer, LoggingLayer):
            layer.names_for_forward_pass_caching = names
>>>>>>> 0d300ab0
<|MERGE_RESOLUTION|>--- conflicted
+++ resolved
@@ -330,17 +330,10 @@
         store = list()
     module.store = store
     for child in module.children():
-<<<<<<< HEAD
-        propagate_store(child, store)
-
-
-def propagate_names(module: torch.nn.Module):
-=======
         propagate_common_forward_pass_cache(child, store)
 
 
 def propagate_layer_infos(module: torch.nn.Module):
->>>>>>> 0d300ab0
     """
     This function propagates the cache from the module to all its children.
     """
@@ -364,14 +357,7 @@
     return True, {"block_number": block_num, "layer_type": suffix}
 
 
-<<<<<<< HEAD
-def propagate_object_names(module: torch.nn.Module, names: List[str]):
-    for _, layer in module.named_modules():
-        if isinstance(layer, LoggingLayer):
-            layer.objects_for_propagation = names
-=======
 def propagate_names_for_forward_pass_caching(module: torch.nn.Module, names: List[str]):
     for _, layer in module.named_modules():
         if isinstance(layer, LoggingLayer):
-            layer.names_for_forward_pass_caching = names
->>>>>>> 0d300ab0
+            layer.names_for_forward_pass_caching = names