from collections import OrderedDict
from typing import Literal, Callable, Optional
from functools import partial

import torch
import torch.nn as nn
import torch.nn.functional as F

from lizrd.core import misc
from lizrd.core.misc import default, Aggregate
from lizrd.core.initialization import get_init_weight
from lizrd.core.misc import Checkpoint, Linear
from lizrd.core.distributed import wrap_in_fsdp
from lizrd.support import ash
from research.conditional.utils.layer_manager import LoggingLayer


def decode_bias_string(bias):
    assert bias in ["both", "first", "second", "none"]
    if bias == "both":
        bias_first = bias_second = True
    elif bias == "first":
        bias_first = True
        bias_second = False
    elif bias == "second":
        bias_first = False
        bias_second = True
    else:
        bias_first = bias_second = False
    return bias_first, bias_second


@ash.check("... d -> ... d")
def FeedForward(
    dmodel,
    dff,
    init_type: Literal["kaiming_uniform", "truncated_normal"],
    init_scale: float,
    bias: Literal["both", "first", "second", "none"] = "both",
):
    bias_first, bias_second = decode_bias_string(bias)

    return nn.Sequential(
        OrderedDict(
            [
                (
                    "logging_ff_pre_relu",
                    Linear(
                        dmodel,
                        dff,
                        bias=bias_first,
                        init_type=init_type,
                        init_scale=init_scale,
                    ),
                ),
                ("relu", nn.ReLU(inplace=True)),
                (
                    "logging_ff_post_relu",
                    Linear(
                        dff,
                        dmodel,
                        bias=bias_second,
                        init_type=init_type,
                        init_scale=init_scale,
                    ),
                ),
            ]
        )
    )


class EveryOtherLayer:
    def __init__(
        self, layer1_fn: Callable[[], nn.Module], layer2_fn: Callable[[], nn.Module]
    ):
        """
        This class is used to alternate between two layers.
        It is useful for Mixture of Experts,
        where every other layer is a regular linear layer.
        """
        self.layer1_fn = layer1_fn
        self.layer2_fn = layer2_fn
        self.counter = 0

    def __call__(self):
        if self.counter % 2 == 0:
            layer = self.layer1_fn()
        else:
            layer = self.layer2_fn()
        self.counter += 1
        return layer


@ash.check("... -> ... ")
class Residual(nn.Module):
    def __init__(self, layer):
        super(Residual, self).__init__()
        self.layer = layer

    def forward(self, x):
        out = self.layer(x)
        return out + x


@ash.check("... -> ... ")
class Parallel(nn.Module):
    def __init__(self, *layers):
        super(Parallel, self).__init__()
        self.layers = nn.ModuleList(layers)

    def forward(self, x):
        return x + sum(layer(x) for layer in self.layers)


@ash.check("... dinp -> ... a b")
class SplitLastAxis(nn.Module):
    def __init__(self, a, b):
        super(SplitLastAxis, self).__init__()
        self.a = a
        self.b = b

    def forward(self, x):
        a, b = self.a, self.b
        assert x.shape[-1] == a * b
        result = x.view(x.shape[:-1] + (a, b))
        assert result.shape[-2:] == (a, b)
        # print("wtf", x.shape, result.shape)
        return result


@ash.check("... a b -> ... dout")
class MergeLastAxis(nn.Module):
    def forward(self, x):
        result = x.reshape(x.shape[:-2] + (-1,))
        # print('wtf', x.shape, result.shape)
        return result


@ash.check("... a b -> ... b a")
class Transpose(nn.Module):
    def forward(self, x):
        # return einops.rearrange(x, '... a b -> ... b a')
        return torch.transpose(x, -1, -2)


@ash.check("... dinp -> ... dout")
def LowRank(dinput, doutput, dlowrank):
    return nn.Sequential(
        Linear(dinput, dlowrank, bias=False),
        Linear(dlowrank, doutput),
    )


def attention_mechanism(
    query: torch.Tensor,
    key: torch.Tensor,
    value: torch.Tensor,
    dhead: int,
    causal: bool,
    flash: bool,
):
    if flash:
        with torch.backends.cuda.sdp_kernel(
            enable_flash=True, enable_math=False, enable_mem_efficient=False
        ):
            output = F.scaled_dot_product_attention(
                query=query,
                key=key,
                value=value,
                attn_mask=None,
                is_causal=causal,
            )
    else:
        # implementation without flash assumes other dim order
        query = query.transpose(1, 2)
        key = key.transpose(1, 2)
        value = value.transpose(1, 2)

        a = torch.einsum("... l h d, ... L h d -> ... h l L", query, key)
        a = a * (1 / dhead**0.5)
        if causal:
            a.masked_fill_(
                torch.tril(torch.ones_like(a)) == 0, float("-inf")
            )  # mask out future tokens
        a = torch.softmax(a, dim=-1)
        output = torch.einsum("... h l L, ... L h d -> ... l h d", a, value)
        output = output.transpose(1, 2)

    return output


class AttentionMechanism(nn.Module):
    def __init__(self, use_flash_attention: bool, *args, **kwargs) -> None:
        super().__init__(*args, **kwargs)
        self.use_flash_attention = use_flash_attention

    def forward(
        self,
        query: torch.Tensor,
        key: torch.Tensor,
        value: torch.Tensor,
        dhead: int,
        causal: bool,
    ):
        return attention_mechanism(
            query=query,
            key=key,
            value=value,
            dhead=dhead,
            causal=causal,
            flash=self.use_flash_attention,
        )


@ash.check("... d -> ... d")
class Attention(LoggingLayer):
    def __init__(
        self,
        dmodel,
        heads,
        causal,
        init_type: str,
        init_scale: float,
        attn_in_high_precision: bool = False,
        rank: Optional[int] = None,
        param_precision: Optional[torch.dtype] = None,
        offload_params: bool = False,
        dhead=None,
        flash=False,
    ):
        super(Attention, self).__init__()
        if dhead is None:
            assert dmodel % heads == 0
            dhead = dmodel // heads

        self.heads = heads
        self.dhead = dhead
        self.causal = causal
        self.flash = flash

        self.input_projection = Linear(
            dmodel,
            3 * heads * dhead,
            bias=False,
            init_type=init_type,
            init_scale=init_scale,
        )
        self.output_projection = Linear(
            heads * dhead,
            dmodel,
            bias=False,
            init_type=init_type,
            init_scale=init_scale,
        )
        attention_mechanism = AttentionMechanism(use_flash_attention=flash)
<<<<<<< HEAD
        if attn_in_high_precision:
            self.attention_mechanism = wrap_in_fsdp(
                module=attention_mechanism,
                rank=rank,
                param_precision=torch.float32,
                offload_params=offload_params,
                cast_inputs=True,
                output_cast_dtype=param_precision,
            )
=======
>>>>>>> 023659ff
        self.attention_mechanism = attention_mechanism

    def forward(self, x):
        projected = self.input_projection(x)

        batch, seq_len = x.shape[:-1]
        projected = projected.view(
            batch, seq_len, self.heads, 3 * self.dhead
        ).transpose(1, 2)
        q, k, v = torch.chunk(projected, chunks=3, dim=-1)

        attention_output = self.attention_mechanism(
            query=q, key=k, value=v, dhead=self.dhead, causal=self.causal
        )

        output = self.output_projection(attention_output.transpose(1, 2).flatten(-2))

        return output


class ReZero(nn.Module):
    def __init__(self, fn, init=0.0):
        super().__init__()
        self.rezero_g = nn.Parameter(torch.tensor(init))
        self.fn = fn

    def forward(self, x, **kwargs):
        return self.fn(x, **kwargs) * self.rezero_g


def RezeroBlock(dmodel, layer, name):
    return Residual(ReZero(layer))


def PostNormBlock(dmodel, layer, name):
    return nn.Sequential(
        OrderedDict(
            [
                (f"{name}", Residual(layer)),
                ("post_norm", nn.LayerNorm(dmodel)),
            ]
        )
    )


def PreNormBlock(dmodel, layer, name):
    return Residual(
        nn.Sequential(
            OrderedDict(
                [
                    ("pre_norm", nn.LayerNorm(dmodel)),
                    (f"{name}", layer),
                ]
            )
        )
    )


class TransformerBlock(nn.Sequential):
    def __init__(
        self,
        dmodel,
        layers,
        gradient_checkpointing,
        residual_fn,
        fsdp_wrap_attn_and_ff=False,
        rank=None,
        fsdp_param_precision=torch.float32,
        fsdp_cpu_offloading=False,
    ):
        residual_fn = default(residual_fn, partial(PreNormBlock, dmodel=dmodel))

        residual_layers = []
        for name, layer in layers:
            module = residual_fn(layer=layer, name=name)
<<<<<<< HEAD
            if fsdp_wrap_attn_and_ff:
                wrap_in_fsdp(
                    rank=rank,
                    module=residual_fn(layer=layer, name=name),
                    param_precision=fsdp_param_precision,
                    offload_params=fsdp_cpu_offloading,
                )
=======
>>>>>>> 023659ff
            residual_layers.append(module)

        if gradient_checkpointing:
            residual_layers = [Checkpoint(layer) for layer in residual_layers]
        super(TransformerBlock, self).__init__(*residual_layers)


@ash.check("... d -> ... d")
class TransformerTower(nn.Module):
    def __init__(
        self,
        n_blocks,
        dmodel,
        layer_dict,
        gradient_checkpointing: bool = False,
        device: torch.device = None,
        model_fragmentation: Optional[list[int]] = None,
        residual_fn: Optional[Callable] = None,
        rank=None,
        fsdp_wrap_whole_transformer_blocks=False,
        fsdp_wrap_attn_and_ff=False,
        fsdp_param_precision=torch.float32,
        fsdp_cpu_offloading=False,
    ):
        super().__init__()
        misc.check_layer_funs(*layer_dict.values())
        self.blocks = []
        self.model_fragmentation = (
            [] if model_fragmentation is None else model_fragmentation
        )
        self.device = device

        for i_block in range(n_blocks):
            layers_info = [
                (name, layer_fun()) for name, layer_fun in layer_dict.items()
            ]

            for name, layer in layers_info:
                layer.layer_type = name
                layer.block_number = i_block

            _, current_device = self.get_current_device(i_block)
            block = TransformerBlock(
                dmodel,
                layers_info,
                gradient_checkpointing,
                residual_fn,
                fsdp_wrap_attn_and_ff=fsdp_wrap_attn_and_ff,
                rank=rank,
                fsdp_param_precision=fsdp_param_precision,
                fsdp_cpu_offloading=fsdp_cpu_offloading,
            )
            if current_device != torch.device("cpu"):
                block = block.to(current_device)

<<<<<<< HEAD
            if fsdp_wrap_whole_transformer_blocks:
                block = wrap_in_fsdp(
                    module=block,
                    rank=rank,
                    param_precision=fsdp_param_precision,
                    offload_params=fsdp_cpu_offloading,
                )
=======
>>>>>>> 023659ff
            name_and_block = (
                f"block_{i_block}",
                block,
            )
            self.blocks.append(name_and_block)
        self.blocks = nn.Sequential(OrderedDict(self.blocks))

    def forward(self, x):
        for i, block in enumerate(self.blocks):
            should_transfer, current_device = self.get_current_device(i)
            if should_transfer:
                x = x.to(current_device)
            x = block(x)
        return x

    def get_current_device(self, block_num):
        if self.model_fragmentation is None or self.device == torch.device("cpu"):
            return False, self.device

        for i, split_num in enumerate(self.model_fragmentation):
            if split_num > block_num:
                return block_num in self.model_fragmentation, torch.device(f"cuda:{i}")

        return block_num in self.model_fragmentation, torch.device(
            f"cuda:{len(self.model_fragmentation)}"
        )


@ash.check("... -> ... d")
def TokenEmbedding(
    vocab_size,
    embedding_dim,
    init_type: Literal["kaiming_uniform", "truncated_normal"],
    init_scale: float,
):
    weight = get_init_weight(
        shape=(vocab_size, embedding_dim),
        fan_in=1,  # fan_in=1 is also default in pytorch
        init_type=init_type,
        scale=init_scale,
    )
    return nn.Embedding(vocab_size, embedding_dim, _weight=weight)


@ash.check("... -> ... d")
class PositionalEmbedding(nn.Module):
    def __init__(
        self,
        max_length,
        embedding_dim,
        init_type: Literal["kaiming_uniform", "truncated_normal"],
        init_scale: float,
    ):
        super(PositionalEmbedding, self).__init__()
        self.layer = nn.Embedding(max_length, embedding_dim)
        default_weight = self.layer.weight.data
        self.layer.weight.data = get_init_weight(
            shape=default_weight.shape,
            fan_in=1,
            init_type=init_type,
            scale=init_scale,
            dtype=default_weight.dtype,
        )
        # TODO(jaszczur): add initialization as positional encoding

    def forward(self, x):
        positions = torch.arange(0, x.shape[-1], device=x.device)
        positions = positions * torch.ones_like(x)
        embeddings = self.layer(positions)
        return embeddings


class EmbeddingLayer(Aggregate):
    def __init__(self, *layers):
        super(EmbeddingLayer, self).__init__((lambda x, y: x + y), *layers)


class PredictionHead(Linear):
    def __init__(self, embedding_dim, output_size, init_type, init_scale):
        super(PredictionHead, self).__init__(
            embedding_dim, output_size, init_type=init_type, init_scale=init_scale
        )


@ash.check("... -> ... out")
class LLM(nn.Module):
    def __init__(self, embedding_layer, encoder_tower, head):
        super(LLM, self).__init__()
        self.embedding_layer = embedding_layer
        self.encoder = encoder_tower
        self.head = head

    def forward(self, *args, **kwargs):
        x = self.embedding_layer(*args, **kwargs)
        x = self.encoder(x)
        x = self.head(x)
        return x<|MERGE_RESOLUTION|>--- conflicted
+++ resolved
@@ -10,7 +10,6 @@
 from lizrd.core.misc import default, Aggregate
 from lizrd.core.initialization import get_init_weight
 from lizrd.core.misc import Checkpoint, Linear
-from lizrd.core.distributed import wrap_in_fsdp
 from lizrd.support import ash
 from research.conditional.utils.layer_manager import LoggingLayer
 
@@ -253,18 +252,6 @@
             init_scale=init_scale,
         )
         attention_mechanism = AttentionMechanism(use_flash_attention=flash)
-<<<<<<< HEAD
-        if attn_in_high_precision:
-            self.attention_mechanism = wrap_in_fsdp(
-                module=attention_mechanism,
-                rank=rank,
-                param_precision=torch.float32,
-                offload_params=offload_params,
-                cast_inputs=True,
-                output_cast_dtype=param_precision,
-            )
-=======
->>>>>>> 023659ff
         self.attention_mechanism = attention_mechanism
 
     def forward(self, x):
@@ -340,16 +327,6 @@
         residual_layers = []
         for name, layer in layers:
             module = residual_fn(layer=layer, name=name)
-<<<<<<< HEAD
-            if fsdp_wrap_attn_and_ff:
-                wrap_in_fsdp(
-                    rank=rank,
-                    module=residual_fn(layer=layer, name=name),
-                    param_precision=fsdp_param_precision,
-                    offload_params=fsdp_cpu_offloading,
-                )
-=======
->>>>>>> 023659ff
             residual_layers.append(module)
 
         if gradient_checkpointing:
@@ -405,16 +382,6 @@
             if current_device != torch.device("cpu"):
                 block = block.to(current_device)
 
-<<<<<<< HEAD
-            if fsdp_wrap_whole_transformer_blocks:
-                block = wrap_in_fsdp(
-                    module=block,
-                    rank=rank,
-                    param_precision=fsdp_param_precision,
-                    offload_params=fsdp_cpu_offloading,
-                )
-=======
->>>>>>> 023659ff
             name_and_block = (
                 f"block_{i_block}",
                 block,
