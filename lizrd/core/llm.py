from collections import OrderedDict
from typing import Literal, Callable, Optional
from functools import partial

import torch
import torch.nn as nn
import torch.nn.functional as F

from lizrd.core import misc
from lizrd.core.misc import default, Aggregate
from lizrd.core.initialization import get_init_weight
from lizrd.core.misc import Checkpoint, Linear
from lizrd.support import ash
from research.conditional.utils.layer_manager import LoggingLayer


def decode_bias_string(bias):
    assert bias in ["both", "first", "second", "none"]
    if bias == "both":
        bias_first = bias_second = True
    elif bias == "first":
        bias_first = True
        bias_second = False
    elif bias == "second":
        bias_first = False
        bias_second = True
    else:
        bias_first = bias_second = False
    return bias_first, bias_second


@ash.check("... d -> ... d")
def FeedForward(
    dmodel,
    dff,
    init_type: Literal["kaiming_uniform", "truncated_normal"],
    init_scale: float,
    bias: Literal["both", "first", "second", "none"] = "both",
):
    bias_first, bias_second = decode_bias_string(bias)

    return nn.Sequential(
        OrderedDict(
            [
                (
                    "logging_ff_pre_relu",
                    Linear(
                        dmodel,
                        dff,
                        bias=bias_first,
                        init_type=init_type,
                        init_scale=init_scale,
                    ),
                ),
                ("relu", nn.ReLU()),
                (
                    "logging_ff_post_relu",
                    Linear(
                        dff,
                        dmodel,
                        bias=bias_second,
                        init_type=init_type,
                        init_scale=init_scale,
                    ),
                ),
            ]
        )
    )


class EveryOtherLayer:
    def __init__(
        self, layer1_fn: Callable[[], nn.Module], layer2_fn: Callable[[], nn.Module]
    ):
        """
        This class is used to alternate between two layers.
        It is useful for Mixture of Experts,
        where every other layer is a regular linear layer.
        """
        self.layer1_fn = layer1_fn
        self.layer2_fn = layer2_fn
        self.counter = 0

    def __call__(self):
        if self.counter % 2 == 0:
            layer = self.layer1_fn()
        else:
            layer = self.layer2_fn()
        self.counter += 1
        return layer


@ash.check("... -> ... ")
class Residual(LoggingLayer):
    def __init__(self, layer):
        super(Residual, self).__init__()
        self.layer = layer

    def forward(self, x):
        out = self.layer(x)
        self.update_cache_for_logging("update", out)
        self.update_cache_for_logging("residual_stream", x)
        return out + x

    def log_heavy(self):
        updates = self.logging_cache["update"]
        residual_stream = self.logging_cache["residual_stream"]

        update_norms = torch.norm(updates, dim=-1)
        residual_norms = torch.norm(residual_stream, dim=-1)

        update_norms_mean = torch.mean(update_norms)
        update_norms_std = torch.std(update_norms)
        residual_norms_mean = torch.mean(residual_norms)
        residual_norms_std = torch.std(residual_norms)

        update_to_residual_ratio = update_norms / residual_norms
        update_to_residual_ratio_mean = torch.mean(update_to_residual_ratio)
        update_to_residual_ratio_std = torch.std(update_to_residual_ratio)

        return {
            "update_norms/mean": update_norms_mean,
            "update_norms/std": update_norms_std,
            "residual_norms/mean": residual_norms_mean,
            "residual_norms/std": residual_norms_std,
            "update_to_residual_ratio/mean": update_to_residual_ratio_mean,
            "update_to_residual_ratio/std": update_to_residual_ratio_std,
        }


@ash.check("... -> ... ")
class Parallel(nn.Module):
    def __init__(self, *layers):
        super(Parallel, self).__init__()
        self.layers = nn.ModuleList(layers)

    def forward(self, x):
        return x + sum(layer(x) for layer in self.layers)


@ash.check("... dinp -> ... a b")
class SplitLastAxis(nn.Module):
    def __init__(self, a, b):
        super(SplitLastAxis, self).__init__()
        self.a = a
        self.b = b

    def forward(self, x):
        a, b = self.a, self.b
        assert x.shape[-1] == a * b
        result = x.view(x.shape[:-1] + (a, b))
        assert result.shape[-2:] == (a, b)
        # print("wtf", x.shape, result.shape)
        return result


@ash.check("... a b -> ... dout")
class MergeLastAxis(nn.Module):
    def forward(self, x):
        result = x.reshape(x.shape[:-2] + (-1,))
        # print('wtf', x.shape, result.shape)
        return result


@ash.check("... a b -> ... b a")
class Transpose(nn.Module):
    def forward(self, x):
        # return einops.rearrange(x, '... a b -> ... b a')
        return torch.transpose(x, -1, -2)


@ash.check("... dinp -> ... dout")
def LowRank(dinput, doutput, dlowrank):
    return nn.Sequential(
        Linear(dinput, dlowrank, bias=False),
        Linear(dlowrank, doutput),
    )


def attention_mechanism(
    query: torch.Tensor,
    key: torch.Tensor,
    value: torch.Tensor,
    dhead: int,
    causal: bool,
    flash: bool,
):
    if flash:
        with torch.backends.cuda.sdp_kernel(
            enable_flash=True, enable_math=False, enable_mem_efficient=False
        ):
            output = F.scaled_dot_product_attention(
                query=query,
                key=key,
                value=value,
                attn_mask=None,
                is_causal=causal,
            )
    else:
        # implementation without flash assumes other dim order
        query = query.transpose(1, 2)
        key = key.transpose(1, 2)
        value = value.transpose(1, 2)

        a = torch.einsum("... l h d, ... L h d -> ... h l L", query, key)
        a = a * (1 / dhead**0.5)
        if causal:
            a.masked_fill_(
                torch.tril(torch.ones_like(a)) == 0, float("-inf")
            )  # mask out future tokens
        a = torch.softmax(a, dim=-1)
        output = torch.einsum("... h l L, ... L h d -> ... l h d", a, value)
        output = output.transpose(1, 2)

    return output


class AttentionMechanism(nn.Module):
    def __init__(self, use_flash_attention: bool, *args, **kwargs) -> None:
        super().__init__(*args, **kwargs)
        self.use_flash_attention = use_flash_attention

    def forward(
        self,
        query: torch.Tensor,
        key: torch.Tensor,
        value: torch.Tensor,
        dhead: int,
        causal: bool,
    ):
        return attention_mechanism(
            query=query,
            key=key,
            value=value,
            dhead=dhead,
            causal=causal,
            flash=self.use_flash_attention,
        )


@ash.check("... d -> ... d")
class Attention(LoggingLayer):
    def __init__(
        self,
        dmodel,
        heads,
        causal,
        init_type: str,
        init_scale: float,
        dhead=None,
        flash=False,
    ):
        super(Attention, self).__init__()
        if dhead is None:
            assert dmodel % heads == 0
            dhead = dmodel // heads

        self.heads = heads
        self.dhead = dhead
        self.causal = causal
        self.flash = flash

        self.input_projection = Linear(
            dmodel,
            3 * heads * dhead,
            bias=False,
            init_type=init_type,
            init_scale=init_scale,
        )
        self.output_projection = Linear(
            heads * dhead,
            dmodel,
            bias=False,
            init_type=init_type,
            init_scale=init_scale,
        )
        attention_mechanism = AttentionMechanism(use_flash_attention=flash)
        self.attention_mechanism = attention_mechanism

    def forward(self, x):
        projected = self.input_projection(x)

        batch, seq_len = x.shape[:-1]
        projected = projected.view(
            batch, seq_len, self.heads, 3 * self.dhead
        ).transpose(1, 2)
        q, k, v = torch.chunk(projected, chunks=3, dim=-1)

        attention_output = self.attention_mechanism(
            query=q, key=k, value=v, dhead=self.dhead, causal=self.causal
        )

        output = self.output_projection(attention_output.transpose(1, 2).flatten(-2))

        return output


class ReZero(nn.Module):
    def __init__(self, fn, init=0.0):
        super().__init__()
        self.rezero_g = nn.Parameter(torch.tensor(init))
        self.fn = fn

    def forward(self, x, **kwargs):
        return self.fn(x, **kwargs) * self.rezero_g


def RezeroBlock(dmodel, layer, name):
    return Residual(ReZero(layer))


def PostNormBlock(dmodel, layer, name):
    return nn.Sequential(
        OrderedDict(
            [
                (f"{name}", Residual(layer)),
                ("post_norm", nn.LayerNorm(dmodel)),
            ]
        )
    )


def PreNormBlock(dmodel, layer, name):
    return Residual(
        nn.Sequential(
            OrderedDict(
                [
                    ("pre_norm", nn.LayerNorm(dmodel)),
                    (f"{name}", layer),
                ]
            )
        )
    )


<<<<<<< HEAD
class TransformerBlock(nn.Sequential):
    def __init__(
        self,
        dmodel,
        layers,
        gradient_checkpointing,
        residual_fn,
    ):
        residual_fn = default(residual_fn, partial(PreNormBlock, dmodel=dmodel))

        residual_layers = []
        for name, layer in layers:
            module = residual_fn(layer=layer, name=name)
            residual_layers.append(module)

        if gradient_checkpointing:
            residual_layers = [Checkpoint(layer) for layer in residual_layers]
        super(TransformerBlock, self).__init__(*residual_layers)
=======
@ash.check("... d -> ... d")
def TransformerBlock(dmodel, layers, gradient_checkpointing, residual_fn):
    residual_fn = default(residual_fn, partial(PreNormBlock, dmodel=dmodel))
    residual_layers = [
        (f"residual_{name}", residual_fn(layer=layer, name=name))
        for name, layer in layers
    ]
    if gradient_checkpointing:
        residual_layers = [(name, Checkpoint(layer)) for name, layer in residual_layers]
    return nn.Sequential(OrderedDict(residual_layers))
>>>>>>> 70a1dbc5


@ash.check("... d -> ... d")
class TransformerTower(nn.Module):
    def __init__(
        self,
        n_blocks,
        dmodel,
        layer_dict,
        gradient_checkpointing: bool = False,
        device: torch.device = None,
        model_fragmentation: Optional[list[int]] = None,
        residual_fn: Optional[Callable] = None,
    ):
        super().__init__()
        misc.check_layer_funs(*layer_dict.values())
        self.blocks = []
        self.model_fragmentation = (
            [] if model_fragmentation is None else model_fragmentation
        )
        self.device = device

        for i_block in range(n_blocks):
            layers_info = [
                (name, layer_fun()) for name, layer_fun in layer_dict.items()
            ]

            for name, layer in layers_info:
                layer.layer_type = name
                layer.block_number = i_block

            _, current_device = self.get_current_device(i_block)
            block = TransformerBlock(
                dmodel,
                layers_info,
                gradient_checkpointing,
                residual_fn,
            )
            if current_device != torch.device("cpu"):
                block = block.to(current_device)

            name_and_block = (
                f"block_{i_block}",
                block,
            )
            self.blocks.append(name_and_block)
        self.blocks = nn.Sequential(OrderedDict(self.blocks))

    def forward(self, x):
        for i, block in enumerate(self.blocks):
            should_transfer, current_device = self.get_current_device(i)
            if should_transfer:
                x = x.to(current_device)
            x = block(x)
        return x

    def get_current_device(self, block_num):
        if self.model_fragmentation is None or self.device == torch.device("cpu"):
            return False, self.device

        for i, split_num in enumerate(self.model_fragmentation):
            if split_num > block_num:
                return block_num in self.model_fragmentation, torch.device(f"cuda:{i}")

        return block_num in self.model_fragmentation, torch.device(
            f"cuda:{len(self.model_fragmentation)}"
        )


@ash.check("... -> ... d")
def TokenEmbedding(
    vocab_size,
    embedding_dim,
    init_type: Literal["kaiming_uniform", "truncated_normal"],
    init_scale: float,
):
    weight = get_init_weight(
        shape=(vocab_size, embedding_dim),
        fan_in=1,  # fan_in=1 is also default in pytorch
        init_type=init_type,
        scale=init_scale,
    )
    return nn.Embedding(vocab_size, embedding_dim, _weight=weight)


@ash.check("... -> ... d")
class PositionalEmbedding(nn.Module):
    def __init__(
        self,
        max_length,
        embedding_dim,
        init_type: Literal["kaiming_uniform", "truncated_normal"],
        init_scale: float,
    ):
        super(PositionalEmbedding, self).__init__()
        self.layer = nn.Embedding(max_length, embedding_dim)
        default_weight = self.layer.weight.data
        self.layer.weight.data = get_init_weight(
            shape=default_weight.shape,
            fan_in=1,
            init_type=init_type,
            scale=init_scale,
            dtype=default_weight.dtype,
        )
        # TODO(jaszczur): add initialization as positional encoding

    def forward(self, x):
        positions = torch.arange(0, x.shape[-1], device=x.device)
        positions = positions * torch.ones_like(x)
        embeddings = self.layer(positions)
        return embeddings


class EmbeddingLayer(Aggregate):
    def __init__(self, *layers):
        super(EmbeddingLayer, self).__init__((lambda x, y: x + y), *layers)


class PredictionHead(Linear):
    def __init__(self, embedding_dim, output_size, init_type, init_scale):
        super(PredictionHead, self).__init__(
            embedding_dim, output_size, init_type=init_type, init_scale=init_scale
        )


@ash.check("... -> ... out")
class LLM(nn.Module):
    def __init__(self, embedding_layer, encoder_tower, head):
        super(LLM, self).__init__()
        self.embedding_layer = embedding_layer
        self.encoder = encoder_tower
        self.head = head

    def forward(self, *args, **kwargs):
        x = self.embedding_layer(*args, **kwargs)
        x = self.encoder(x)
        x = self.head(x)
        return x<|MERGE_RESOLUTION|>--- conflicted
+++ resolved
@@ -274,8 +274,7 @@
             init_type=init_type,
             init_scale=init_scale,
         )
-        attention_mechanism = AttentionMechanism(use_flash_attention=flash)
-        self.attention_mechanism = attention_mechanism
+        self.attention_mechanism = AttentionMechanism(use_flash_attention=flash)
 
     def forward(self, x):
         projected = self.input_projection(x)
@@ -333,26 +332,6 @@
     )
 
 
-<<<<<<< HEAD
-class TransformerBlock(nn.Sequential):
-    def __init__(
-        self,
-        dmodel,
-        layers,
-        gradient_checkpointing,
-        residual_fn,
-    ):
-        residual_fn = default(residual_fn, partial(PreNormBlock, dmodel=dmodel))
-
-        residual_layers = []
-        for name, layer in layers:
-            module = residual_fn(layer=layer, name=name)
-            residual_layers.append(module)
-
-        if gradient_checkpointing:
-            residual_layers = [Checkpoint(layer) for layer in residual_layers]
-        super(TransformerBlock, self).__init__(*residual_layers)
-=======
 @ash.check("... d -> ... d")
 def TransformerBlock(dmodel, layers, gradient_checkpointing, residual_fn):
     residual_fn = default(residual_fn, partial(PreNormBlock, dmodel=dmodel))
@@ -363,7 +342,6 @@
     if gradient_checkpointing:
         residual_layers = [(name, Checkpoint(layer)) for name, layer in residual_layers]
     return nn.Sequential(OrderedDict(residual_layers))
->>>>>>> 70a1dbc5
 
 
 @ash.check("... d -> ... d")
