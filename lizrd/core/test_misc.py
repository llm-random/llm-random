--- conflicted
+++ resolved
@@ -161,11 +161,7 @@
         )
 
         layers = {
-<<<<<<< HEAD
-            "feedforward": lambda: lambda: llm.FeedForward(
-=======
             "feedforward": lambda: llm.FeedForward(
->>>>>>> 0030f54f
                 dm, dff, init_type="kaiming_uniform", init_scale=1.0
             ),
             "attention": lambda: llm.Attention(
