--- conflicted
+++ resolved
@@ -48,17 +48,13 @@
 
 
 class TestGrid(unittest.TestCase):
-<<<<<<< HEAD
-    @patch("lizrd.grid.infrastructure.get_singularity_image")
-=======
     def assertUnifiedEqual(self, a, b):
         unified_a = [unify_arguments(config) for config in a]
         unified_b = [unify_arguments(config) for config in b]
 
         self.assertEqual(unified_a, unified_b)
 
-    @patch("lizrd.scripts.grid_utils.get_singularity_image")
->>>>>>> 0357ad00
+    @patch("lizrd.grid.infrastructure.get_singularity_image")
     @patch("os.getcwd")
     @patch("lizrd.grid.infrastructure.get_cache_path")
     def test_baseline_generated_args(self, get_cache_path, os_getcwd, get_image):
