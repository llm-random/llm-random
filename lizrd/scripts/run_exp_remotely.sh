--- conflicted
+++ resolved
@@ -8,11 +8,7 @@
 
 source venv/bin/activate
 # run your python script
-<<<<<<< HEAD
-python3 -m lizrd.scripts.sync_and_version --host $1
-=======
 python3 -m lizrd.support.sync_with_remote --host $1
->>>>>>> 39a16747
 base_dir=$(cat base_dir.txt)
 rm base_dir.txt
 
