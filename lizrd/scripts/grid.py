"""
Script to grid search in recycle layers. Run this script from the root of the project:
$ python3 research/reinitialization/scripts/grid.py
Remember to set RUNNER and PARAMS in the script or add an argument parser.
"""

import datetime
import os
import pprint
import subprocess
import sys
<<<<<<< HEAD
=======
import yaml
>>>>>>> 364fd6ac
from time import sleep

from lizrd.scripts.grid_utils import (
    create_grid,
    get_train_main_function,
    multiply_grid,
    timestr_to_minutes,
    get_machine_backend,
    MachineBackend,
    get_grid_entrypoint,
    get_setup_args_with_defaults,
    translate_to_argparse,
)
from lizrd.support.code_versioning_support import copy_and_version_code
from lizrd.support.misc import load_with_inheritance

if __name__ == "__main__":
    CLUSTER_NAME = get_machine_backend()
    PROCESS_CALL_FUNCTION = lambda args, env: subprocess.run(
        [str(arg) for arg in args if arg is not None], env=env
    )

    try:
        path = sys.argv[1]
    except IndexError:
        raise ValueError("No config path specified. Aborting...")

    if path.endswith(".yaml"):
<<<<<<< HEAD
        configs, all_config_paths = load_with_inheritance(path)
=======
        with open(path) as f:
            configs = list(yaml.safe_load_all(f))
>>>>>>> 364fd6ac
    else:
        raise ValueError("config path point to a .yaml")

    for config in configs:
<<<<<<< HEAD
        config["params"]["path_to_entry_config"] = sys.argv[1]
        config["params"]["all_config_paths"] = ",".join(all_config_paths)
=======
        config["params"]["path_to_config"] = path
>>>>>>> 364fd6ac

    interactive_options_per_config = [
        config.get("interactive_debug", False) for config in configs
    ]

    assert (
        len(set(interactive_options_per_config)) == 1
    ), f"`interactive_debug` must be the same for all configs"

    interactive_debug_session = interactive_options_per_config[0]

    # list of pairs: a dictionary of training_args and a dictionary of setup_args
    grid = []
<<<<<<< HEAD
    total_no_experiments = 0
    total_minutes = 0

    for i, grid_args in enumerate(configs):
        print(f"\nProcessing config {i}...")
        pprint.pprint(grid_args)
        single_exp_training_args_grid = create_grid(grid_args["params"])

        setup_args = get_setup_args_with_defaults(grid_args, CLUSTER_NAME)
        single_exp_training_args_grid = multiply_grid(
            single_exp_training_args_grid, setup_args["runs_multiplier"]
        )
        no_experiments = len(single_exp_training_args_grid)

        grid += list(zip(single_exp_training_args_grid, [setup_args] * no_experiments))

        total_no_experiments += no_experiments
        minutes_per_exp = timestr_to_minutes(setup_args["time"])
        total_minutes_from_this_grid = no_experiments * minutes_per_exp
=======
    total_n_experiments = 0
    total_minutes = 0

    for i, config in enumerate(configs):
        print(f"\nProcessing config {i}...")
        pprint.pprint(config)
        single_exp_training_args_grid = create_grid(config["params"])

        setup_args = get_setup_args_with_defaults(config, CLUSTER_NAME)
        single_exp_training_args_grid = multiply_grid(
            single_exp_training_args_grid, setup_args["runs_multiplier"]
        )
        n_experiments = len(single_exp_training_args_grid)

        grid += list(zip(single_exp_training_args_grid, [setup_args] * n_experiments))

        total_n_experiments += n_experiments
        minutes_per_exp = timestr_to_minutes(setup_args["time"])
        total_minutes_from_this_grid = n_experiments * minutes_per_exp
>>>>>>> 364fd6ac
        total_minutes += total_minutes_from_this_grid

    if CLUSTER_NAME == MachineBackend.LOCAL and len(grid) > 1:
        raise ValueError(
            f"Running more than one experiment locally is not supported (you are trying to run {len(grid)} experiments). Aborting..."
        )

    if not CLUSTER_NAME == MachineBackend.LOCAL:
        if not interactive_debug_session:
            user_input = input(
<<<<<<< HEAD
                f"Will run {total_no_experiments} experiments, using up {total_minutes} minutes, i.e. around {round(total_minutes / 60)} hours\n"
=======
                f"Will run {total_n_experiments} experiments, using up {total_minutes} minutes, i.e. around {round(total_minutes / 60)} hours\n"
>>>>>>> 364fd6ac
                f"Continue? [Y/n]"
            )
        else:
            user_input = input(
                f"Will run an INTERACTIVE experiment, which will be the first one from the supplied configs. \nContinue? [Y/n]"
            )
        if user_input.lower() not in ("", "y", "Y"):
            print("Aborting...")
            exit(1)

    if not (interactive_debug_session or CLUSTER_NAME == MachineBackend.LOCAL):
<<<<<<< HEAD
        exp_name = grid[0][0]["name"]
=======
        first_exp_training_args, _ = grid[0]
        exp_name = first_exp_training_args["name"]
>>>>>>> 364fd6ac
        name_for_branch = (
            f"{exp_name}_{datetime.datetime.now().strftime('%Y-%m-%d-%H-%M-%S')}"
        )
        copy_and_version_code(name_for_branch, name_for_branch, False)
    else:
        print(
            f"Running in debug mode or locally, skip copying code to a new directory."
        )

    slurm_command = "srun" if interactive_debug_session else "sbatch"

    for i, (training_args, setup_args) in enumerate(grid):
        job_name = training_args["name"]
        training_args["n_gpus"] = setup_args["n_gpus"]

        env = None
        runner_params = translate_to_argparse(training_args)

        if CLUSTER_NAME == MachineBackend.ENTROPY:
            subprocess_args = [
                slurm_command,
                "--partition=common",
                "--qos=16gpu7d",
                f"--gres={setup_args['gres']}",
                f"--job-name={job_name}",
                f"--time={setup_args['time']}",
                get_grid_entrypoint(CLUSTER_NAME),
                "python3",
                "-m",
                setup_args["runner"],
                *runner_params,
            ]
        elif CLUSTER_NAME == MachineBackend.ATHENA:
            subprocess_args = [
                slurm_command,
                f"--gres=gpu:{setup_args['n_gpus']}",
                "--partition=plgrid-gpu-a100",
                f"--cpus-per-gpu={setup_args['cpus_per_gpu']}",
                "--account=plgplggllmeffi-gpu-a100",
                f"--job-name={job_name}",
                f"--time={setup_args['time']}",
                get_grid_entrypoint(CLUSTER_NAME),
                "singularity",
                "run",
                "--bind=/net:/net",
                f"--env",
                f"HF_DATASETS_CACHE={setup_args['hf_datasets_cache']}",
                f"-B={os.getcwd()}:/sparsity,{setup_args['hf_datasets_cache']}:{setup_args['hf_datasets_cache']}",
                "--nv",
                setup_args["singularity_image"],
                "python3",
                "-m",
                setup_args["runner"],
                *runner_params,
            ]
        elif CLUSTER_NAME == MachineBackend.IDEAS:
            subprocess_args = [
                slurm_command,
                f"--gres=gpu:{setup_args['n_gpus']}",
                f"--cpus-per-gpu={setup_args['cpus_per_gpu']}",
                f"--job-name={job_name}",
                f"--time={setup_args['time']}",
                "--mem=32G",
                setup_args["nodelist"],
                get_grid_entrypoint(CLUSTER_NAME),
                "singularity",
                "run",
                f"--env",
                f"HF_DATASETS_CACHE={setup_args['hf_datasets_cache']}",
                f"-B={os.getcwd()}:/sparsity,{setup_args['hf_datasets_cache']}:{setup_args['hf_datasets_cache']}",
                "--nv",
                setup_args["singularity_image"],
                "python3",
                "-m",
                setup_args["runner"],
                *runner_params,
            ]
        elif CLUSTER_NAME == MachineBackend.ENTROPY_GPU:
            if setup_args["cuda_visible"] is not None:
                env = os.environ.copy()
                env.update({"CUDA_VISIBLE_DEVICES": setup_args["cuda_visible"]})
            subprocess_args = [
                "singularity",
                "run",
                f"--env",
                f"HF_DATASETS_CACHE={setup_args['hf_datasets_cache']}",
                f"-B={os.getcwd()}:/sparsity,{setup_args['hf_datasets_cache']}:{setup_args['hf_datasets_cache']}",
                "--nv",
                setup_args["singularity_image"],
                "python3",
                "-m",
                setup_args["runner"],
                *runner_params,
            ]
        elif CLUSTER_NAME == MachineBackend.LOCAL:
            # We run the experiment directly, not through a grid entrypoint script
            # because we want to be able to debug it
            runner_main_function = get_train_main_function(setup_args["runner"])
            runner_main_function(None, runner_params=runner_params)
            exit(0)
        else:
            raise ValueError(f"Unknown cluster name: {CLUSTER_NAME}")
        print(f"running experiment {i} from {job_name}...")
        PROCESS_CALL_FUNCTION(subprocess_args, env)
        sleep(5)
        if interactive_debug_session:
            print("Ran only the first experiment in interactive mode. Aborting...")
            break<|MERGE_RESOLUTION|>--- conflicted
+++ resolved
@@ -9,10 +9,6 @@
 import pprint
 import subprocess
 import sys
-<<<<<<< HEAD
-=======
-import yaml
->>>>>>> 364fd6ac
 from time import sleep
 
 from lizrd.scripts.grid_utils import (
@@ -29,6 +25,7 @@
 from lizrd.support.code_versioning_support import copy_and_version_code
 from lizrd.support.misc import load_with_inheritance
 
+
 if __name__ == "__main__":
     CLUSTER_NAME = get_machine_backend()
     PROCESS_CALL_FUNCTION = lambda args, env: subprocess.run(
@@ -41,22 +38,13 @@
         raise ValueError("No config path specified. Aborting...")
 
     if path.endswith(".yaml"):
-<<<<<<< HEAD
         configs, all_config_paths = load_with_inheritance(path)
-=======
-        with open(path) as f:
-            configs = list(yaml.safe_load_all(f))
->>>>>>> 364fd6ac
     else:
         raise ValueError("config path point to a .yaml")
 
     for config in configs:
-<<<<<<< HEAD
         config["params"]["path_to_entry_config"] = sys.argv[1]
         config["params"]["all_config_paths"] = ",".join(all_config_paths)
-=======
-        config["params"]["path_to_config"] = path
->>>>>>> 364fd6ac
 
     interactive_options_per_config = [
         config.get("interactive_debug", False) for config in configs
@@ -70,27 +58,6 @@
 
     # list of pairs: a dictionary of training_args and a dictionary of setup_args
     grid = []
-<<<<<<< HEAD
-    total_no_experiments = 0
-    total_minutes = 0
-
-    for i, grid_args in enumerate(configs):
-        print(f"\nProcessing config {i}...")
-        pprint.pprint(grid_args)
-        single_exp_training_args_grid = create_grid(grid_args["params"])
-
-        setup_args = get_setup_args_with_defaults(grid_args, CLUSTER_NAME)
-        single_exp_training_args_grid = multiply_grid(
-            single_exp_training_args_grid, setup_args["runs_multiplier"]
-        )
-        no_experiments = len(single_exp_training_args_grid)
-
-        grid += list(zip(single_exp_training_args_grid, [setup_args] * no_experiments))
-
-        total_no_experiments += no_experiments
-        minutes_per_exp = timestr_to_minutes(setup_args["time"])
-        total_minutes_from_this_grid = no_experiments * minutes_per_exp
-=======
     total_n_experiments = 0
     total_minutes = 0
 
@@ -110,7 +77,6 @@
         total_n_experiments += n_experiments
         minutes_per_exp = timestr_to_minutes(setup_args["time"])
         total_minutes_from_this_grid = n_experiments * minutes_per_exp
->>>>>>> 364fd6ac
         total_minutes += total_minutes_from_this_grid
 
     if CLUSTER_NAME == MachineBackend.LOCAL and len(grid) > 1:
@@ -121,11 +87,7 @@
     if not CLUSTER_NAME == MachineBackend.LOCAL:
         if not interactive_debug_session:
             user_input = input(
-<<<<<<< HEAD
-                f"Will run {total_no_experiments} experiments, using up {total_minutes} minutes, i.e. around {round(total_minutes / 60)} hours\n"
-=======
                 f"Will run {total_n_experiments} experiments, using up {total_minutes} minutes, i.e. around {round(total_minutes / 60)} hours\n"
->>>>>>> 364fd6ac
                 f"Continue? [Y/n]"
             )
         else:
@@ -137,12 +99,8 @@
             exit(1)
 
     if not (interactive_debug_session or CLUSTER_NAME == MachineBackend.LOCAL):
-<<<<<<< HEAD
-        exp_name = grid[0][0]["name"]
-=======
         first_exp_training_args, _ = grid[0]
         exp_name = first_exp_training_args["name"]
->>>>>>> 364fd6ac
         name_for_branch = (
             f"{exp_name}_{datetime.datetime.now().strftime('%Y-%m-%d-%H-%M-%S')}"
         )
