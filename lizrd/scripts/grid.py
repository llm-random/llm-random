--- conflicted
+++ resolved
@@ -223,13 +223,9 @@
             subprocess_args = [
                 "singularity",
                 "run",
-<<<<<<< HEAD
-                f"-B={CODE_PATH}:/sparsity",
-=======
                 f"--env",
                 f"HF_DATASETS_CACHE={datasets_cache}",
                 f"-B={CODE_PATH}:/sparsity,{datasets_cache}:{datasets_cache}",
->>>>>>> 2a83ff7c
                 "--nv",
                 SINGULARITY_IMAGE,
                 "python3",
