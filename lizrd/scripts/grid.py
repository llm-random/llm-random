--- conflicted
+++ resolved
@@ -4,7 +4,6 @@
 Remember to set RUNNER and PARAMS in the script or add an argument parser.
 """
 
-import os
 import argparse
 import datetime
 import subprocess
@@ -105,98 +104,9 @@
                 wandb_key=wandb_key,
             )
 
-<<<<<<< HEAD
-        runner_params = translate_to_argparse(training_args)
-        if CLUSTER_NAME == MachineBackend.ENTROPY:
-            mem = 8*setup_args['n_gpus']*setup_args['cpus_per_gpu']
-            subprocess_args = [
-                slurm_command,
-                "--partition=a100",
-                f"--gres=gpu:a100:{setup_args['n_gpus']}",
-                f"--cpus-per-gpu={setup_args['cpus_per_gpu']}",
-                f"--mem={mem}G",
-                f"--job-name={job_name}",
-                f"--time={setup_args['time']}",
-                get_grid_entrypoint(CLUSTER_NAME),
-                "singularity",
-                "run",
-                *singularity_env_arguments,
-                singularity_mount_paths,
-                "--nv",
-                setup_args["singularity_image"],
-                "python3",
-                "-m",
-                setup_args["runner"],
-                *runner_params,
-            ]
-        elif CLUSTER_NAME == MachineBackend.ATHENA:
-            subprocess_args = [
-                slurm_command,
-                f"--gres=gpu:{setup_args['n_gpus']}",
-                "--partition=plgrid-gpu-a100",
-                f"--cpus-per-gpu={setup_args['cpus_per_gpu']}",
-                "--mem-per-cpu=8G",
-                "--account=plgsubslearnath-gpu-a100",
-                f"--job-name={job_name}",
-                f"--time={setup_args['time']}",
-                get_grid_entrypoint(CLUSTER_NAME),
-                "singularity",
-                "run",
-                "--bind=/net:/net",
-                *singularity_env_arguments,
-                singularity_mount_paths,
-                "--nv",
-                setup_args["singularity_image"],
-                "python3",
-                "-m",
-                setup_args["runner"],
-                *runner_params,
-            ]
-        elif CLUSTER_NAME == MachineBackend.IDEAS:
-            subprocess_args = [
-                slurm_command,
-                f"--gres=gpu:ampere:{setup_args['n_gpus']}",
-                f"--cpus-per-gpu={setup_args['cpus_per_gpu']}",
-                f"--job-name={job_name}",
-                f"--time={setup_args['time']}",
-                "--mem-per-cpu=8G",
-                # "--mem=512G",
-                setup_args["nodelist"],
-                get_grid_entrypoint(CLUSTER_NAME),
-                "singularity",
-                "run",
-                *singularity_env_arguments,
-                singularity_mount_paths,
-                "--nv",
-                setup_args["singularity_image"],
-                "python3",
-                "-m",
-                setup_args["runner"],
-                *runner_params,
-            ]
-        elif CLUSTER_NAME == MachineBackend.LOCAL:
-            # We run the experiment directly, not through a grid entrypoint script
-            # because we want to be able to debug it
-            subprocess_args = [
-                "python3",
-                "-m",
-                setup_args["runner"],
-                *runner_params,
-            ]
-            print("Will use the following command:")
-            print(" ".join([str(s) for s in subprocess_args]))
-            if args.local_print_config:
-                exit(0)
-
-            runner_main_function = get_train_main_function(setup_args["runner"])
-            return [(runner_main_function, runner_params)], interactive_debug_session
-        else:
-            raise ValueError(f"Unknown cluster name: {CLUSTER_NAME}")
-=======
             singularity_mount_paths = make_singularity_mount_paths(
                 setup_args, training_args
             )
->>>>>>> 632c26ef
 
             runner_params = translate_to_argparse(training_args)
             if CLUSTER_NAME == MachineBackend.ENTROPY:
