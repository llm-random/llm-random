"""
Script to grid search in recycle layers. Run this script from the root of the project:
$ python3 research/reinitialization/scripts/grid.py
Remember to set RUNNER and PARAMS in the script or add an argument parser.
"""

import datetime
import os
import pprint
import subprocess
import sys
from time import sleep

from lizrd.scripts.grid_utils import (
    create_grid,
    get_train_main_function,
    multiply_grid,
    timestr_to_minutes,
    get_machine_backend,
    MachineBackend,
    get_grid_entrypoint,
    get_setup_args_with_defaults,
    translate_to_argparse,
)
<<<<<<< HEAD
from lizrd.support.code_versioning_support import copy_and_version_code
from lizrd.support.misc import load_with_inheritance
=======
from lizrd.support.code_copying import copy_code
>>>>>>> 381ca636

if __name__ == "__main__":
    CLUSTER_NAME = get_machine_backend()
    PROCESS_CALL_FUNCTION = lambda args, env: subprocess.run(
        [str(arg) for arg in args if arg is not None], env=env
    )

    try:
        path = sys.argv[1]
    except IndexError:
        raise ValueError("No config path specified. Aborting...")

    if path.endswith(".yaml"):
        configs, all_config_paths = load_with_inheritance(path)
    else:
        raise ValueError("config path point to a .yaml")

    for config in configs:
        config["params"]["path_to_entry_config"] = sys.argv[1]
        config["params"]["all_config_paths"] = ",".join(all_config_paths)

    interactive_options_per_config = [
        config.get("interactive_debug", False) for config in configs
    ]

    assert (
        len(set(interactive_options_per_config)) == 1
    ), f"`interactive_debug` must be the same for all configs"

    interactive_debug_session = interactive_options_per_config[0]

    # list of pairs: a dictionary of training_args and a dictionary of setup_args
    grid = []
    total_no_experiments = 0
    total_minutes = 0

    for i, grid_args in enumerate(configs):
        print(f"\nProcessing config {i}...")
        pprint.pprint(grid_args)
        single_exp_training_args_grid = create_grid(grid_args["params"])

        setup_args = get_setup_args_with_defaults(grid_args, CLUSTER_NAME)
        single_exp_training_args_grid = multiply_grid(
            single_exp_training_args_grid, setup_args["runs_multiplier"]
        )
        no_experiments = len(single_exp_training_args_grid)

        grid += list(zip(single_exp_training_args_grid, [setup_args] * no_experiments))

        total_no_experiments += no_experiments
        minutes_per_exp = timestr_to_minutes(setup_args["time"])
        total_minutes_from_this_grid = no_experiments * minutes_per_exp
        total_minutes += total_minutes_from_this_grid

    if CLUSTER_NAME == MachineBackend.LOCAL and len(grid) > 1:
        raise ValueError(
            f"Running more than one experiment locally is not supported (you are trying to run {len(grid)} experiments). Aborting..."
        )

    if not CLUSTER_NAME == MachineBackend.LOCAL:
        if not interactive_debug_session:
            user_input = input(
                f"Will run {total_no_experiments} experiments, using up {total_minutes} minutes, i.e. around {round(total_minutes / 60)} hours\n"
                f"Continue? [Y/n]"
            )
        else:
            user_input = input(
                f"Will run an INTERACTIVE experiment, which will be the first one from the supplied configs. \nContinue? [Y/n]"
            )
        if user_input.lower() not in ("", "y", "Y"):
            print("Aborting...")
            exit(1)

<<<<<<< HEAD
    if not (interactive_debug_session or CLUSTER_NAME == MachineBackend.LOCAL):
        exp_name = grid[0][0]["name"]
        name_for_branch = (
            f"{exp_name}_{datetime.datetime.now().strftime('%Y-%m-%d-%H-%M-%S')}"
        )
        copy_and_version_code(name_for_branch, name_for_branch, False)
=======
    slurm_command = "srun" if INTERACTIVE_DEBUG else "sbatch"

    if not (INTERACTIVE_DEBUG or runner == MachineBackend.LOCAL):
        exp_name = next(iter(grid))["name"]
        newdir_name = (
            f"{exp_name}_{datetime.datetime.now().strftime('%Y-%m-%d-%H-%M-%S')}"
        )
        copy_code(newdir_name)
>>>>>>> 381ca636
    else:
        print(
            f"Running in debug mode or locally, skip copying code to a new directory."
        )

    slurm_command = "srun" if interactive_debug_session else "sbatch"

    for i, (training_args, setup_args) in enumerate(grid):
        job_name = training_args["name"]
        training_args["n_gpus"] = setup_args["n_gpus"]

        env = None
        runner_params = translate_to_argparse(training_args)

        if CLUSTER_NAME == MachineBackend.ENTROPY:
            subprocess_args = [
                slurm_command,
                "--partition=common",
                "--qos=16gpu7d",
                f"--gres={setup_args['gres']}",
                f"--job-name={job_name}",
                f"--time={setup_args['time']}",
                get_grid_entrypoint(CLUSTER_NAME),
                "python3",
                "-m",
                setup_args["runner"],
                *runner_params,
            ]
        elif CLUSTER_NAME == MachineBackend.ATHENA:
            subprocess_args = [
                slurm_command,
                f"--gres=gpu:{setup_args['n_gpus']}",
                "--partition=plgrid-gpu-a100",
                f"--cpus-per-gpu={setup_args['cpus_per_gpu']}",
                "--account=plgplggllmeffi-gpu-a100",
                f"--job-name={job_name}",
                f"--time={setup_args['time']}",
                get_grid_entrypoint(CLUSTER_NAME),
                "singularity",
                "run",
                "--bind=/net:/net",
                f"--env",
                f"HF_DATASETS_CACHE={setup_args['hf_datasets_cache']}",
                f"-B={os.getcwd()}:/sparsity,{setup_args['hf_datasets_cache']}:{setup_args['hf_datasets_cache']}",
                "--nv",
                setup_args["singularity_image"],
                "python3",
                "-m",
                setup_args["runner"],
                *runner_params,
            ]
        elif CLUSTER_NAME == MachineBackend.IDEAS:
            subprocess_args = [
                slurm_command,
                f"--gres=gpu:{setup_args['n_gpus']}",
                f"--cpus-per-gpu={setup_args['cpus_per_gpu']}",
                f"--job-name={job_name}",
                f"--time={setup_args['time']}",
                "--mem=32G",
                setup_args["nodelist"],
                get_grid_entrypoint(CLUSTER_NAME),
                "singularity",
                "run",
                f"--env",
                f"HF_DATASETS_CACHE={setup_args['hf_datasets_cache']}",
                f"-B={os.getcwd()}:/sparsity,{setup_args['hf_datasets_cache']}:{setup_args['hf_datasets_cache']}",
                "--nv",
                setup_args["singularity_image"],
                "python3",
                "-m",
                setup_args["runner"],
                *runner_params,
            ]
        elif CLUSTER_NAME == MachineBackend.ENTROPY_GPU:
            if setup_args["cuda_visible"] is not None:
                env = os.environ.copy()
                env.update({"CUDA_VISIBLE_DEVICES": setup_args["cuda_visible"]})
            subprocess_args = [
                "singularity",
                "run",
                f"--env",
                f"HF_DATASETS_CACHE={setup_args['hf_datasets_cache']}",
                f"-B={os.getcwd()}:/sparsity,{setup_args['hf_datasets_cache']}:{setup_args['hf_datasets_cache']}",
                "--nv",
                setup_args["singularity_image"],
                "python3",
                "-m",
                setup_args["runner"],
                *runner_params,
            ]
        elif CLUSTER_NAME == MachineBackend.LOCAL:
            # We run the experiment directly, not through a grid entrypoint script
            # because we want to be able to debug it
            runner_main_function = get_train_main_function(setup_args["runner"])
            runner_main_function(None, runner_params=runner_params)
            exit(0)
        else:
            raise ValueError(f"Unknown cluster name: {CLUSTER_NAME}")
        print(f"running experiment {i} from {job_name}...")
        PROCESS_CALL_FUNCTION(subprocess_args, env)
        sleep(5)
        if interactive_debug_session:
            print("Ran only the first experiment in interactive mode. Aborting...")
            break<|MERGE_RESOLUTION|>--- conflicted
+++ resolved
@@ -22,12 +22,9 @@
     get_setup_args_with_defaults,
     translate_to_argparse,
 )
-<<<<<<< HEAD
-from lizrd.support.code_versioning_support import copy_and_version_code
 from lizrd.support.misc import load_with_inheritance
-=======
 from lizrd.support.code_copying import copy_code
->>>>>>> 381ca636
+
 
 if __name__ == "__main__":
     CLUSTER_NAME = get_machine_backend()
@@ -101,23 +98,12 @@
             print("Aborting...")
             exit(1)
 
-<<<<<<< HEAD
     if not (interactive_debug_session or CLUSTER_NAME == MachineBackend.LOCAL):
         exp_name = grid[0][0]["name"]
-        name_for_branch = (
-            f"{exp_name}_{datetime.datetime.now().strftime('%Y-%m-%d-%H-%M-%S')}"
-        )
-        copy_and_version_code(name_for_branch, name_for_branch, False)
-=======
-    slurm_command = "srun" if INTERACTIVE_DEBUG else "sbatch"
-
-    if not (INTERACTIVE_DEBUG or runner == MachineBackend.LOCAL):
-        exp_name = next(iter(grid))["name"]
         newdir_name = (
             f"{exp_name}_{datetime.datetime.now().strftime('%Y-%m-%d-%H-%M-%S')}"
         )
         copy_code(newdir_name)
->>>>>>> 381ca636
     else:
         print(
             f"Running in debug mode or locally, skip copying code to a new directory."
