"""
Script to grid search in recycle layers. Run this script from the root of the project:
$ python3 research/reinitialization/scripts/grid.py
Remember to set RUNNER and PARAMS in the script or add an argument parser.
"""

import datetime
import json
import os
import subprocess
import sys
from time import sleep

from lizrd.scripts.grid_utils import (
    create_grid,
    timestr_to_minutes,
    get_machine_backend,
    MachineBackend,
    get_grid_entrypoint,
)
from lizrd.support.code_versioning_support import version_code


RUNNER = "research.reinitialization.train.reinit_train"

<<<<<<< HEAD
def split_params(params: dict) -> Tuple[list, list, list]:
    functions = []
    grids = []
    normals = []
    for k, v in params.items():
        if k[0] == "^":
            grids.append((k[1:], v))
        elif k[0] == "*":
            functions.append((k[1:], v))
        else:
            normals.append((k, v))
    return grids, functions, normals


def shorten_arg(arg: str) -> str:
    ARG_TO_ABBR = {
        "reinit_dist": "rd",
        "ff_layer": "ff",
        "mask_loss_weight": "mlw",
        "class_loss_weight": "clw",
        "mask_percent": "mp",
        "n_steps": "ns",
        "n_steps_eval": "nse",
        "immunity": "im",
        "pruner": "pr",
        "pruner_prob": "prp",
        "pruner_delay": "prd",
        "pruner_n_steps": "prns",
        "magnitude_requires_grad": "mrg",
        "small_grad": "sg",
        "learning_rate": "lr",
        "optimizer": "opt",
        "bias": "bs",
    }
    return ARG_TO_ABBR.get(arg, arg)


def shorten_val(val: str) -> str:
    VAL_TO_ABBR = {
        # ff layers
        "regular": "r",
        "unstruct_prune": "up",
        "struct_prune": "sp",
        "unstruct_magnitude_prune": "ump",
        "struct_magnitude_prune": "smp",
        "unstruct_magnitude_recycle": "umr",
        "struct_magnitude_recycle_with_immunity": "smri",
        "masked_ff": "mf",
        "separate_direction_magnitude_ff": "sdmf",
        # reinit dist
        "zero": "0",
        "init": "i",
        "follow_normal": "fn",
        # optimizers
        "adam": "a",
        "sgd": "s",
        # biases
        "first": "1st",
        "second": "2nd",
        "both": "y",
        "none": "n",
    }
    if isinstance(val, bool):
        return "T" if val else "F"
    if isinstance(val, str):
        return VAL_TO_ABBR.get(val, val)
    if isinstance(val, int):
        if val % 1_000_000 == 0:
            return f"{val // 1_000_000}M"
        if val % 1_000 == 0:
            return f"{val // 1_000}k"
        return str(val)

    return str(val)


def make_tags(arg, val) -> str:
    return f"{shorten_arg(arg)}={shorten_val(val)}"


# parse time to minutes
def timestr_to_minutes(time: str) -> int:
    if "-" in time:
        days, hours, minutes, seconds = time.split("-")[1].split(":")
    else:
        days, hours, minutes, seconds = 0, *time.split(":")
    return int(days) * 24 * 60 + int(hours) * 60 + int(minutes)


def create_grid(params: dict) -> List[dict]:
    grids, functions, normals = split_params(params)
    base_params = {k: v for k, v in normals}
    out_params = []
    grids_keys = [k for k, v in grids]
    grids_values = product(*(v for k, v in grids))
    for value in grids_values:
        out_dict = copy.deepcopy(base_params)
        grid_dict = dict(zip(grids_keys, value))
        tags = [make_tags(k, v) for k, v in grid_dict.items()]
        if out_dict.get("tags") is None:
            out_dict["tags"] = []
        out_dict["tags"].extend(tags)
        out_dict = {**out_dict, **grid_dict}
        for func_name, func in functions:
            out_dict[func_name] = func(out_dict)
        out_params.append(out_dict)

    return out_params


def param_to_str(param) -> str:
    if isinstance(param, str):
        return " ".join(param)
    else:
        return str(param)


TRAINER = "research.reinitialization.train.reinit_train"
=======
>>>>>>> e7234864

# ^ - grid over that
# * - apply function
PARAMS = {
    "project_name": f"{os.getenv('USER')}/mp",
    "name": "mp",
    "ff_layer": "regular",
    "batch_size": 128,
    "cutoff": 128,
    "^mixed_precision": [True, False],
    "tags": ["test"],
    "use_clearml": True,
    "pruner_n_steps": 100,
}

TIME = "1-00:00:00"
GRES = "gpu:titanv:1"
DRY_RUN = False
SINGULARITY_IMAGE = (
    "/net/pr2/projects/plgrid/plggllmeffi/images/sparsity_2023.02.12_21.20.53.sif"
)
CODE_PATH = os.getcwd()

if __name__ == "__main__":
    runner = get_machine_backend()

    if len(sys.argv) > 1:
        grid_args = json.load(open(sys.argv[1]))
        RUNNER = grid_args.get("runner", RUNNER)
        PARAMS = grid_args.get("params", PARAMS)
        TIME = grid_args.get("time", TIME)
        GRES = grid_args.get("gres", GRES)
        DRY_RUN = grid_args.get("dry_run", DRY_RUN)
        SINGULARITY_IMAGE = grid_args.get("singularity_image", SINGULARITY_IMAGE)

    grid = create_grid(PARAMS)
    no_experiments = len(grid)
    minutes_per_exp = timestr_to_minutes(TIME)

    if len(grid) > 1 and runner == MachineBackend.LOCAL and not DRY_RUN:
        raise ValueError(
            f"Running more than one experiment locally is not supported (you are trying to run {len(grid)} experiments). Aborting..."
        )

    name = next(iter(grid))["name"]
    name_for_branch = f"{name}_{datetime.datetime.now().strftime('%Y-%m-%d-%H-%M-%S')}"
    print(f"Creating branch {name_for_branch}")
    version_code(name_for_branch, name_for_branch)

    user_input = input(
        f"Will run {no_experiments} experiments, using up {no_experiments * minutes_per_exp} minutes."
        f"\nSbatch settings: \n{RUNNER=} \n{TIME=} \n{GRES=} \nContinue? [Y/n] "
    )
    if user_input.lower() not in ("", "y", "Y"):
        print("Aborting...")
        exit(1)

    for i, param_set in enumerate(grid):
        name = param_set["name"]
        param_set["tags"] = " ".join(param_set["tags"])

        runner_params = []
        for k, v in param_set.items():
            if isinstance(v, bool):
                if v:
                    runner_params.append(f"--{k}")
                else:
                    pass  # simply don't add it if v == False
                continue
            else:
                runner_params.append(f"--{k}")
                runner_params.append(v)
        if runner == MachineBackend.ENTROPY:
            subprocess_args = [
                "sbatch",
                "--partition=common",
                "--qos=16gpu7d",
                f"--gres={GRES}",
                f"--job-name={name}",
                f"--time={TIME}",
                get_grid_entrypoint(runner),
                "python3",
                "-m",
                RUNNER,
                *runner_params,
            ]
        elif runner == MachineBackend.ATHENA:
            subprocess_args = [
                "sbatch",
                "--partition=plgrid-gpu-a100",
                "-G1",
                "--cpus-per-gpu=8",
                f"--job-name={name}",
                f"--time={TIME}",
                get_grid_entrypoint(runner),
                "singularity",
                "run",
                "--bind=/net:/net",
                "--env HF_DATASETS_CACHE=/net/pr2/projects/plgrid/plggllmeffi/.cache",
                f"-B={CODE_PATH}:/sparsity",
                "--nv",
                SINGULARITY_IMAGE,
                "python3",
                "-m",
                RUNNER,
                *runner_params,
            ]
        elif runner == MachineBackend.LOCAL:
            subprocess_args = [
                get_grid_entrypoint(runner),
                "python3",
                "-m",
                RUNNER,
                *runner_params,
            ]
        else:
            raise ValueError(f"Unknown runner: {runner}")

        if not DRY_RUN:
            subprocess.run(
                [str(s) for s in subprocess_args],
            )
            sleep(10)
        else:
            print(" ".join([str(s) for s in subprocess_args]))<|MERGE_RESOLUTION|>--- conflicted
+++ resolved
@@ -23,127 +23,6 @@
 
 RUNNER = "research.reinitialization.train.reinit_train"
 
-<<<<<<< HEAD
-def split_params(params: dict) -> Tuple[list, list, list]:
-    functions = []
-    grids = []
-    normals = []
-    for k, v in params.items():
-        if k[0] == "^":
-            grids.append((k[1:], v))
-        elif k[0] == "*":
-            functions.append((k[1:], v))
-        else:
-            normals.append((k, v))
-    return grids, functions, normals
-
-
-def shorten_arg(arg: str) -> str:
-    ARG_TO_ABBR = {
-        "reinit_dist": "rd",
-        "ff_layer": "ff",
-        "mask_loss_weight": "mlw",
-        "class_loss_weight": "clw",
-        "mask_percent": "mp",
-        "n_steps": "ns",
-        "n_steps_eval": "nse",
-        "immunity": "im",
-        "pruner": "pr",
-        "pruner_prob": "prp",
-        "pruner_delay": "prd",
-        "pruner_n_steps": "prns",
-        "magnitude_requires_grad": "mrg",
-        "small_grad": "sg",
-        "learning_rate": "lr",
-        "optimizer": "opt",
-        "bias": "bs",
-    }
-    return ARG_TO_ABBR.get(arg, arg)
-
-
-def shorten_val(val: str) -> str:
-    VAL_TO_ABBR = {
-        # ff layers
-        "regular": "r",
-        "unstruct_prune": "up",
-        "struct_prune": "sp",
-        "unstruct_magnitude_prune": "ump",
-        "struct_magnitude_prune": "smp",
-        "unstruct_magnitude_recycle": "umr",
-        "struct_magnitude_recycle_with_immunity": "smri",
-        "masked_ff": "mf",
-        "separate_direction_magnitude_ff": "sdmf",
-        # reinit dist
-        "zero": "0",
-        "init": "i",
-        "follow_normal": "fn",
-        # optimizers
-        "adam": "a",
-        "sgd": "s",
-        # biases
-        "first": "1st",
-        "second": "2nd",
-        "both": "y",
-        "none": "n",
-    }
-    if isinstance(val, bool):
-        return "T" if val else "F"
-    if isinstance(val, str):
-        return VAL_TO_ABBR.get(val, val)
-    if isinstance(val, int):
-        if val % 1_000_000 == 0:
-            return f"{val // 1_000_000}M"
-        if val % 1_000 == 0:
-            return f"{val // 1_000}k"
-        return str(val)
-
-    return str(val)
-
-
-def make_tags(arg, val) -> str:
-    return f"{shorten_arg(arg)}={shorten_val(val)}"
-
-
-# parse time to minutes
-def timestr_to_minutes(time: str) -> int:
-    if "-" in time:
-        days, hours, minutes, seconds = time.split("-")[1].split(":")
-    else:
-        days, hours, minutes, seconds = 0, *time.split(":")
-    return int(days) * 24 * 60 + int(hours) * 60 + int(minutes)
-
-
-def create_grid(params: dict) -> List[dict]:
-    grids, functions, normals = split_params(params)
-    base_params = {k: v for k, v in normals}
-    out_params = []
-    grids_keys = [k for k, v in grids]
-    grids_values = product(*(v for k, v in grids))
-    for value in grids_values:
-        out_dict = copy.deepcopy(base_params)
-        grid_dict = dict(zip(grids_keys, value))
-        tags = [make_tags(k, v) for k, v in grid_dict.items()]
-        if out_dict.get("tags") is None:
-            out_dict["tags"] = []
-        out_dict["tags"].extend(tags)
-        out_dict = {**out_dict, **grid_dict}
-        for func_name, func in functions:
-            out_dict[func_name] = func(out_dict)
-        out_params.append(out_dict)
-
-    return out_params
-
-
-def param_to_str(param) -> str:
-    if isinstance(param, str):
-        return " ".join(param)
-    else:
-        return str(param)
-
-
-TRAINER = "research.reinitialization.train.reinit_train"
-=======
->>>>>>> e7234864
 
 # ^ - grid over that
 # * - apply function
