--- conflicted
+++ resolved
@@ -4,6 +4,7 @@
 Remember to set RUNNER and PARAMS in the script or add an argument parser.
 """
 
+import os
 import argparse
 import datetime
 import pprint
@@ -29,7 +30,6 @@
 from lizrd.support.code_copying import copy_code
 from lizrd.support.misc import load_with_inheritance
 
-<<<<<<< HEAD
 if __name__ == "__main__":
     parser = argparse.ArgumentParser()
     parser.add_argument("--config_path", type=str)
@@ -41,8 +41,7 @@
     PROCESS_CALL_FUNCTION = lambda args, env: subprocess.run(
         [str(arg) for arg in args if arg is not None], env=env
     )
-=======
->>>>>>> 287d8672
+
 
 def create_subprocess_args(
     config_path,
@@ -149,27 +148,17 @@
             subprocess_args = [
                 slurm_command,
                 "--partition=a100",
-<<<<<<< HEAD
                 "--qos=8gpu14d",
                 f"--cpus-per-gpu={setup_args['cpus_per_gpu']}",
                 "--mem-per-cpu=8G",
                 f"--gres=gpu:{setup_args['n_gpus']}",
-=======
-                f"--gres=gpu:a100:{setup_args['n_gpus']}",
-                f"--cpus-per-gpu={setup_args['cpus_per_gpu']}",
-                f"--mem={1000 // setup_args['n_gpus']}G",
->>>>>>> 287d8672
                 f"--job-name={job_name}",
                 f"--time={setup_args['time']}",
                 get_grid_entrypoint(CLUSTER_NAME),
                 "singularity",
                 "run",
                 *singularity_env_arguments,
-<<<<<<< HEAD
                 f"-B={os.getcwd()}:/llm-random,{setup_args['hf_datasets_cache']}:{setup_args['hf_datasets_cache']}",
-=======
-                singularity_mount_paths,
->>>>>>> 287d8672
                 "--nv",
                 setup_args["singularity_image"],
                 "python3",
@@ -223,7 +212,6 @@
                 *runner_params,
             ]
         elif CLUSTER_NAME == MachineBackend.LOCAL:
-<<<<<<< HEAD
             # We run the experiment directly, not through a grid entrypoint script
             # because we want to be able to debug it
             subprocess_args = [
@@ -237,8 +225,6 @@
             if args.local_print_config:
                 exit(0)
 
-=======
->>>>>>> 287d8672
             runner_main_function = get_train_main_function(setup_args["runner"])
             return [(runner_main_function, runner_params)], interactive_debug_session
         else:
