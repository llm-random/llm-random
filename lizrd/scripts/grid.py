"""
Script to grid search in recycle layers. Run this script from the root of the project:
$ python3 research/reinitialization/scripts/grid.py
Remember to set TRAINER and PARAMS in the script or add an argument parser.
"""

import copy
from itertools import product
import subprocess
from typing import List, Tuple
import os
import sys
import json
from time import sleep


def split_params(params: dict) -> Tuple[list, list, list]:
    functions = []
    grids = []
    normals = []
    for k, v in params.items():
        if k[0] == "^":
            grids.append((k[1:], v))
        elif k[0] == "*":
            functions.append((k[1:], v))
        else:
            normals.append((k, v))
    return grids, functions, normals


def shorten_arg(arg: str) -> str:
    ARG_TO_ABBR = {
        "reinit_dist": "rd",
        "ff_layer": "ff",
        "mask_loss_weight": "mlw",
        "class_loss_weight": "clw",
        "mask_percent": "mp",
        "n_steps": "ns",
        "n_steps_eval": "nse",
        "immunity": "im",
        "pruner": "pr",
        "pruner_prob": "prp",
        "pruner_delay": "prd",
        "pruner_n_steps": "prns",
    }
    return ARG_TO_ABBR.get(arg, arg)


def shorten_val(val: str) -> str:
    VAL_TO_ABBR = {
        # ff layers
        "regular": "r",
        "unstruct_prune": "up",
        "struct_prune": "sp",
        "unstruct_magnitude_prune": "ump",
        "struct_magnitude_prune": "smp",
        "unstruct_magnitude_recycle": "umr",
        "struct_magnitude_recycle_with_immunity": "smri",
        "masked_ff": "mf",
        "separate_direction_magnitude_ff": "sdmf",
        # reinit dist
        "zero": "0",
        "init": "i",
        "follow_normal": "fn",
    }
    if isinstance(val, bool):
        return "T" if val else "F"
    if isinstance(val, str):
        return VAL_TO_ABBR.get(val, val)
    if isinstance(val, int):
        if val % 1_000_000 == 0:
            return f"{val // 1_000_000}M"
        if val % 1_000 == 0:
            return f"{val // 1_000}k"
        return str(val)

    return str(val)


def make_tags(arg, val) -> str:
    return f"{shorten_arg(arg)}={shorten_val(val)}"


# parse time to minutes
def timestr_to_minutes(time: str) -> int:
    if "-" in time:
        days, hours, minutes, seconds = time.split("-")[1].split(":")
    else:
        days, hours, minutes, seconds = 0, *time.split(":")
    return int(days) * 24 * 60 + int(hours) * 60 + int(minutes)


def create_grid(params: dict) -> List[dict]:
    grids, functions, normals = split_params(params)
    base_params = {k: v for k, v in normals}
    out_params = []
    grids_keys = [k for k, v in grids]
    grids_values = product(*(v for k, v in grids))
    for value in grids_values:
        out_dict = copy.deepcopy(base_params)
        grid_dict = dict(zip(grids_keys, value))
        tags = [make_tags(k, v) for k, v in grid_dict.items()]
        if out_dict.get("tags") is None:
            out_dict["tags"] = []
        out_dict["tags"].extend(tags)
        out_dict = {**out_dict, **grid_dict}
        for func_name, func in functions:
            out_dict[func_name] = func(out_dict)
        out_params.append(out_dict)

    return out_params


def param_to_str(param) -> str:
    if isinstance(param, str):
        return " ".join(param)
    else:
        return str(param)


TRAINER = "research.reinitialization.train.reinit_train"

# ^ - grid over that
# * - apply function
PARAMS = {
    "project_name": f"{os.getenv('USER')}/mp",
    "name": "mp",
    "ff_layer": "regular",
    "batch_size": 128,
    "cutoff": 128,
    "^mixed_precision": [True, False],
    "tags": ["test"],
    "use_clearml": True,
    "pruner_n_steps": 100,
}

TIME = "1-00:00:00"
GRES = "gpu:titanv:1"
DRY_RUN = False

if __name__ == "__main__":
    if len(sys.argv) > 1:
        grid_args = json.load(open(sys.argv[1]))
        TRAINER = grid_args.get("trainer", TRAINER)
        PARAMS = grid_args.get("params", PARAMS)
        TIME = grid_args.get("time", TIME)
        GRES = grid_args.get("gres", GRES)
        DRY_RUN = grid_args.get("dry_run", DRY_RUN)

    grid = create_grid(PARAMS)
    no_experiments = len(grid)
    minutes_per_exp = timestr_to_minutes(TIME)

    user_input = input(
        f"Will run {no_experiments} experiments, using up {no_experiments * minutes_per_exp} minutes."
        f"\nSbatch settings: \n{TRAINER=} \n{TIME=} \n{GRES=} \nContinue? [Y/n] "
    )
    if user_input.lower() not in ("", "y", "Y"):
        print("Aborting")
        exit(1)

    for i, param_set in enumerate(grid):
        name = param_set["name"]
        param_set["tags"] = " ".join(param_set["tags"])

        trainer_params = []
        for k, v in param_set.items():
            if isinstance(v, bool):
                if v:
                    trainer_params.append(f"--{k}")
                else:
                    pass  # simply don't add it if v == False
                continue
            else:
                trainer_params.append(f"--{k}")
                trainer_params.append(v)

        subprocess_args = [
            "sbatch",
            "--partition=common",
            "--qos=16gpu7d",
            f"--gres={GRES}",
            f"--job-name={name}",
            f"--time={TIME}",
            "lizrd/scripts/grid_entrypoint.sh",
            "python3",
            "-m",
            TRAINER,
            *trainer_params,
        ]
<<<<<<< HEAD

        if not DRY_RUN:
            subprocess.run(
                [str(s) for s in subprocess_args],
            )
            sleep(1)
        else:
            print(" ".join([str(s) for s in subprocess_args]))
=======
        # print(" ".join((str(s) for s in subprocess_args)))
        subprocess.run(
            [str(s) for s in subprocess_args],
        )
        sleep(1)
>>>>>>> cb263ed5
<|MERGE_RESOLUTION|>--- conflicted
+++ resolved
@@ -188,7 +188,6 @@
             TRAINER,
             *trainer_params,
         ]
-<<<<<<< HEAD
 
         if not DRY_RUN:
             subprocess.run(
@@ -196,11 +195,4 @@
             )
             sleep(1)
         else:
-            print(" ".join([str(s) for s in subprocess_args]))
-=======
-        # print(" ".join((str(s) for s in subprocess_args)))
-        subprocess.run(
-            [str(s) for s in subprocess_args],
-        )
-        sleep(1)
->>>>>>> cb263ed5
+            print(" ".join([str(s) for s in subprocess_args]))