"""
Script to grid search in recycle layers. Run this script from the root of the project:
$ python3 research/reinitialization/scripts/grid.py
Remember to set RUNNER and PARAMS in the script or add an argument parser.
"""

import argparse
import datetime
import os
import pprint
import subprocess
import yaml
from time import sleep

from lizrd.scripts.grid_utils import (
    create_grid,
    get_train_main_function,
    multiply_grid,
    timestr_to_minutes,
    get_machine_backend,
    MachineBackend,
    get_grid_entrypoint,
    get_setup_args_with_defaults,
    translate_to_argparse,
    make_singularity_env_arguments,
    make_singularity_mount_paths,
    maybe_set_default_datasets_paths,
    check_for_argparse_correctness,
)
from lizrd.support.code_copying import copy_code
from lizrd.support.misc import load_with_inheritance

if __name__ == "__main__":
    parser = argparse.ArgumentParser()
    parser.add_argument("--config_path", type=str)
    parser.add_argument("--git_branch", type=str, default="")
    parser.add_argument("--neptune_key", type=str, default=None)
    args = parser.parse_args()
    CLUSTER_NAME = get_machine_backend()
    PROCESS_CALL_FUNCTION = lambda args, env: subprocess.run(
        [str(arg) for arg in args if arg is not None], env=env
    )

    if args.config_path.endswith(".yaml"):
        configs, all_config_paths = load_with_inheritance(args.config_path)
    else:
        raise ValueError("config path point to a .yaml")

    for config in configs:
        config["params"]["git_branch"] = args.git_branch
        config["params"]["path_to_entry_config"] = args.config_path
        config["params"]["all_config_paths"] = ",".join(all_config_paths)

    interactive_options_per_config = [
        config.get("interactive_debug", False) for config in configs
    ]

    assert (
        len(set(interactive_options_per_config)) == 1
    ), "`interactive_debug` must be the same for all configs"

    interactive_debug_session = interactive_options_per_config[0]

    # list of pairs: a dictionary of training_args and a dictionary of setup_args
    grid = []
    total_n_experiments = 0
    total_minutes = 0

    for i, config in enumerate(configs):
        print(f"\nProcessing config {i}...")
        pprint.pprint(config)
        single_exp_training_args_grid = create_grid(config["params"])

        setup_args = get_setup_args_with_defaults(config, CLUSTER_NAME)
        single_exp_training_args_grid = multiply_grid(
            single_exp_training_args_grid, setup_args["runs_multiplier"]
        )
        n_experiments = len(single_exp_training_args_grid)

        grid += list(zip(single_exp_training_args_grid, [setup_args] * n_experiments))

        total_n_experiments += n_experiments
        minutes_per_exp = timestr_to_minutes(setup_args["time"])
        total_minutes_from_this_grid = n_experiments * minutes_per_exp
        total_minutes += total_minutes_from_this_grid

    check_for_argparse_correctness(grid)

    if not CLUSTER_NAME == MachineBackend.LOCAL:
        if not interactive_debug_session:
            user_input = input(
                f"Will run {total_n_experiments} experiments, using up {total_minutes} minutes, i.e. around {round(total_minutes / 60)} hours\n"
                f"Continue? [Y/n]"
            )
        else:
            user_input = input(
                "Will run an INTERACTIVE experiment, which will be the first one from the supplied configs. \nContinue? [Y/n]"
            )
        if user_input.lower() not in ("", "y", "Y"):
            print("Aborting...")
            exit(1)

    if CLUSTER_NAME != MachineBackend.LOCAL:
        first_exp_training_args, _ = grid[0]
        exp_name = first_exp_training_args["name"]
        newdir_name = (
            f"{exp_name}_{datetime.datetime.now().strftime('%Y-%m-%d-%H-%M-%S')}"
        )
        copy_code(newdir_name)
    else:
        print("Running locally, skip copying code to a new directory.")

    slurm_command = "srun" if interactive_debug_session else "sbatch"
    maybe_set_default_datasets_paths(grid, CLUSTER_NAME)

    for i, (training_args, setup_args) in enumerate(grid):
        full_config_path = f"full_config{i}.yaml"
        with open(full_config_path, "w") as f:
            yaml.dump({**training_args, **setup_args}, f)
        training_args["all_config_paths"] += f",{full_config_path}"

        job_name = training_args["name"]
        training_args["n_gpus"] = setup_args["n_gpus"]

        singularity_env_arguments = make_singularity_env_arguments(
            hf_datasets_cache_path=setup_args["hf_datasets_cache"],
            neptune_key=args.neptune_key,
        )

        singulatility_mount_paths = make_singularity_mount_paths(
            setup_args, training_args
        )

        env = None
        runner_params = translate_to_argparse(training_args)
        if CLUSTER_NAME == MachineBackend.ENTROPY:
            subprocess_args = [
                slurm_command,
                "--partition=a100",
                f"--gres=gpu:a100:{setup_args['n_gpus']}",
                f"--cpus-per-gpu={setup_args['cpus_per_gpu']}",
                f"--mem={1000 // setup_args['n_gpus']}G",
                f"--job-name={job_name}",
                f"--time={setup_args['time']}",
                get_grid_entrypoint(CLUSTER_NAME),
                "singularity",
                "run",
                *singularity_env_arguments,
                f"-B={os.getcwd()}:/llm-random,{setup_args['hf_datasets_cache']}:{setup_args['hf_datasets_cache']}",
                "--nv",
                setup_args["singularity_image"],
                "python3",
                "-m",
                setup_args["runner"],
                *runner_params,
            ]
        elif CLUSTER_NAME == MachineBackend.ATHENA:
            subprocess_args = [
                slurm_command,
                f"--gres=gpu:{setup_args['n_gpus']}",
                "--partition=plgrid-gpu-a100",
                f"--cpus-per-gpu={setup_args['cpus_per_gpu']}",
                "--account=plgplggllmeffi-gpu-a100",
                f"--job-name={job_name}",
                f"--time={setup_args['time']}",
                get_grid_entrypoint(CLUSTER_NAME),
                "singularity",
                "run",
                "--bind=/net:/net",
                *singularity_env_arguments,
                singulatility_mount_paths,
                "--nv",
                setup_args["singularity_image"],
                "python3",
                "-m",
                setup_args["runner"],
                *runner_params,
            ]
        elif CLUSTER_NAME == MachineBackend.IDEAS:
            subprocess_args = [
                slurm_command,
                f"--gres=gpu:ampere:{setup_args['n_gpus']}",
                f"--cpus-per-gpu={setup_args['cpus_per_gpu']}",
                f"--job-name={job_name}",
                f"--time={setup_args['time']}",
                "--mem=32G",
                setup_args["nodelist"],
                get_grid_entrypoint(CLUSTER_NAME),
                "singularity",
                "run",
                *singularity_env_arguments,
                singulatility_mount_paths,
                "--nv",
                setup_args["singularity_image"],
                "python3",
                "-m",
                setup_args["runner"],
                *runner_params,
            ]
<<<<<<< HEAD
=======
        elif CLUSTER_NAME == MachineBackend.ENTROPY_GPU:
            if setup_args["cuda_visible"] is not None:
                env = os.environ.copy()
                env.update({"CUDA_VISIBLE_DEVICES": setup_args["cuda_visible"]})
            subprocess_args = [
                "singularity",
                "run",
                *singularity_env_arguments,
                singulatility_mount_paths,
                "--nv",
                setup_args["singularity_image"],
                "python3",
                "-m",
                setup_args["runner"],
                *runner_params,
            ]
>>>>>>> e3332c88
        elif CLUSTER_NAME == MachineBackend.LOCAL:
            # We run the experiment directly, not through a grid entrypoint script
            # because we want to be able to debug it
            runner_main_function = get_train_main_function(setup_args["runner"])
            runner_main_function(None, runner_params=runner_params)
            exit(0)
        else:
            raise ValueError(f"Unknown cluster name: {CLUSTER_NAME}")
        print(f"running experiment {i} from {job_name}...")
        PROCESS_CALL_FUNCTION(subprocess_args, env)
        sleep(5)
        if interactive_debug_session or CLUSTER_NAME == MachineBackend.LOCAL:
            print(
                "Ran only the first experiment in (interactive mode or local run). Aborting..."
            )
            break<|MERGE_RESOLUTION|>--- conflicted
+++ resolved
@@ -197,25 +197,6 @@
                 setup_args["runner"],
                 *runner_params,
             ]
-<<<<<<< HEAD
-=======
-        elif CLUSTER_NAME == MachineBackend.ENTROPY_GPU:
-            if setup_args["cuda_visible"] is not None:
-                env = os.environ.copy()
-                env.update({"CUDA_VISIBLE_DEVICES": setup_args["cuda_visible"]})
-            subprocess_args = [
-                "singularity",
-                "run",
-                *singularity_env_arguments,
-                singulatility_mount_paths,
-                "--nv",
-                setup_args["singularity_image"],
-                "python3",
-                "-m",
-                setup_args["runner"],
-                *runner_params,
-            ]
->>>>>>> e3332c88
         elif CLUSTER_NAME == MachineBackend.LOCAL:
             # We run the experiment directly, not through a grid entrypoint script
             # because we want to be able to debug it
