--- conflicted
+++ resolved
@@ -37,7 +37,6 @@
         raise ValueError("No config path specified. Aborting...")
 
     if path.endswith(".yaml"):
-<<<<<<< HEAD
         with open(path) as f:
             configs = list(yaml.safe_load_all(f))
     else:
@@ -78,36 +77,6 @@
         minutes_per_exp = timestr_to_minutes(setup_args["time"])
         total_minutes_from_this_grid = no_experiments * minutes_per_exp
         total_minutes += total_minutes_from_this_grid
-=======
-        config = yaml.safe_load(open(path))
-    else:
-        raise ValueError("config path point to a .yaml")
-
-    config["params"]["path_to_config"] = path
-
-    interactive_debug_session = config.get("interactive_debug", False)
-
-    # list of pairs: a dictionary of training_args and a dictionary of setup_args
-    grid = []
-    total_n_experiments = 0
-    total_minutes = 0
-
-    pprint.pprint(config)
-    single_exp_training_args_grid = create_grid(config["params"])
-
-    setup_args = get_setup_args_with_defaults(config, CLUSTER_NAME)
-    single_exp_training_args_grid = multiply_grid(
-        single_exp_training_args_grid, setup_args["runs_multiplier"]
-    )
-    n_experiments = len(single_exp_training_args_grid)
-
-    grid += list(zip(single_exp_training_args_grid, [setup_args] * n_experiments))
-
-    total_n_experiments += n_experiments
-    minutes_per_exp = timestr_to_minutes(setup_args["time"])
-    total_minutes_from_this_grid = n_experiments * minutes_per_exp
-    total_minutes += total_minutes_from_this_grid
->>>>>>> ecdc59e8
 
     if CLUSTER_NAME == MachineBackend.LOCAL and len(grid) > 1:
         raise ValueError(
@@ -117,11 +86,9 @@
     if not CLUSTER_NAME == MachineBackend.LOCAL:
         if not interactive_debug_session:
             user_input = input(
-<<<<<<< HEAD
                 f"Will run {total_no_experiments} experiments, using up {total_minutes} minutes, i.e. around {round(total_minutes / 60)} hours\n"
-=======
+                f"Continue? [Y/n]"
                 f"Will run {total_n_experiments} experiments, using up {total_minutes} minutes, i.e. around {round(total_minutes / 60)} hours\n"
->>>>>>> ecdc59e8
                 f"Continue? [Y/n]"
             )
         else:
@@ -133,12 +100,8 @@
             exit(1)
 
     if not (interactive_debug_session or CLUSTER_NAME == MachineBackend.LOCAL):
-<<<<<<< HEAD
-        exp_name = grid[0][0]["name"]
-=======
         first_exp_training_args, _ = grid[0]
         exp_name = first_exp_training_args["name"]
->>>>>>> ecdc59e8
         name_for_branch = (
             f"{exp_name}_{datetime.datetime.now().strftime('%Y-%m-%d-%H-%M-%S')}"
         )
