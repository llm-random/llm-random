import math
import os
import secrets
from abc import ABC, abstractmethod
from argparse import Namespace
from typing import List, Optional

import neptune
import numpy as np
import plotly
import plotly.express as px
import torch
import wandb

from lizrd.support.misc import (
    make_concise_datetime,
    tags_to_name,
    generate_random_string,
    count_tokens_per_step,
    count_token_to_active_ratio,
    calculate_from_args_model_parameter_counts,
    get_n_learnable_parameters,
    list_to_str,
)

_CURRENT_LOGGER: Optional["AbstractLogger"] = None


def set_current_logger(logger: "AbstractLogger"):
    global _CURRENT_LOGGER
    _CURRENT_LOGGER = logger


def get_current_logger() -> Optional["AbstractLogger"]:
    return _CURRENT_LOGGER


class AbstractLogger(ABC):
    TITLE_JOB_STATE = "job_state"
    STATE_JOB_RUNNING = "RUNNING"
    STATE_JOB_FINISHED = "FINISHED"

    def __init__(self, logger, args: Namespace):
        self.instance_logger = logger
        self.args = vars(args)

    @abstractmethod
    def report_scalar(
        self,
        *,
        title: str,
        value: float,
        iteration: int,
        series: Optional[str] = None,
        processed_tokens_so_far: Optional[int] = None,
    ):
        raise NotImplementedError()

    @abstractmethod
    def report_text(
        self, *, title: str, value: str, iteration: int, series: Optional[str] = None
    ):
        raise NotImplementedError()

    @abstractmethod
    def report_plotly(
        self,
        *,
        figure: plotly.graph_objs.Figure,
        title,
        series,
        iteration,
    ):
        raise NotImplementedError()

    @abstractmethod
    def report_generic_info(self, *, title: str, iteration: int, data):
        raise NotImplementedError()

    def potentially_log_plotly_figure_scalars(
        self,
        *,
        figure: plotly.graph_objs.Figure,
        title: str,
        series: Optional[str],
        iteration: int,
    ):
        if isinstance(figure.data[0], plotly.graph_objs.Scattergl) or isinstance(
            figure.data[0], plotly.graph_objs._scatter.Scatter
        ):
            x = figure.data[0].x
            y = figure.data[0].y
            pearson_correlation = np.corrcoef(x, y)[0, 1]
            if series is not None:
                series = f"{series} (pearson correlation)"
            else:
                series = "pearson correlation"
            self.report_scalar(
                title=title,
                series=series,
                value=pearson_correlation,
                iteration=iteration,
            )
        elif isinstance(figure.data[0], plotly.graph_objs.Histogram):
            mean = figure.data[0].x.mean()
            std = figure.data[0].x.std()
            if series is not None:
                series_mean = f"{series} (mean)"
                series_std = f"{series} (std)"
            else:
                series_mean = "mean"
                series_std = "std"
            self.report_scalar(
                title=title, series=series_mean, value=mean, iteration=iteration
            )
            self.report_scalar(
                title=title, series=series_std, value=std, iteration=iteration
            )
        else:
            pass  # removed warning because it's too verbose and can't debug

    @staticmethod
    def get_log_x_scale_metric(value: float, iteration: int):
        return {
            "value": value,
            "iteration": math.log(max(iteration, 1)),
        }

    def get_metric_with_flop_scale(self, value: float, iteration: int):
        return {
            "value": value,
            "iteration": iteration
            * self.args["model_n_params"]
            * self.args["batch_size"],
        }

    def with_token_scale(self, title: str, value: float, processed_tokens_so_far: int):
        tokens_per_active_params = processed_tokens_so_far / self.args.get(
            "active_params_for_scaling_laws_no_head"
        )
        return {
            f"{title}_tokens": {
                "value": value,
                "iteration": processed_tokens_so_far,
            },
            f"{title}_tokens_per_active": {
                "value": value,
                "iteration": tokens_per_active_params,
            },
        }

    def get_auxiliary_metrics(
        self,
        title: str,
        value: float,
        iteration: int,
        processed_tokens_so_far: Optional[int],
    ):
        auxiliary_metrics = {}
        if processed_tokens_so_far is not None:
            auxiliary_metrics = {
                **auxiliary_metrics,
                **self.with_token_scale(title, value, processed_tokens_so_far),
            }
        metric_x_flop = None

        if self.args.get("x_flop"):
            metric_x_flop = self.get_metric_with_flop_scale(value, iteration)
            auxiliary_metrics[f"{title}_(x_flop)"] = metric_x_flop

        if self.args.get("x_logarithmic"):
            if metric_x_flop is not None:
                metric_x_flop_logarithmic = self.get_log_x_scale_metric(
                    metric_x_flop["value"], metric_x_flop["iteration"]
                )
                auxiliary_metrics[
                    f"{title}_(x_flop_logarithmic)"
                ] = metric_x_flop_logarithmic

            metric_logarithmic = self.get_log_x_scale_metric(value, iteration)
            auxiliary_metrics[f"{title}_(x_logarithmic)"] = metric_logarithmic

        return auxiliary_metrics

    def start_job_metadata(self, training_step: int):
        self.report_text(
            title=f"job/{self.TITLE_JOB_STATE}",
            value=self.STATE_JOB_RUNNING,
            iteration=training_step,
        )

        text_logs = {}
        ENV_METADATA = [
            "SLURM_ARRAY_JOB_ID",
            "SLURM_JOBID",
            "HOSTNAME",
            "SLURM_CLUSTER_NAME",
            "LOGNAME",
        ]
        envs = os.environ.copy()
        for ek in ENV_METADATA:
            text_logs[ek] = envs.get(ek, None)

        for to_log in text_logs.items():
            self.report_text(
                title=f"job/{to_log[0]}", value=to_log[1], iteration=training_step
            )

    def exit_job_metadata(self, training_step: int):
        self.report_text(
            title=f"job/{self.TITLE_JOB_STATE}",
            value=self.STATE_JOB_FINISHED,
            iteration=training_step,
        )


class ClearMLLogger(AbstractLogger):
    pass


class NeptuneLogger(AbstractLogger):
    _TMP_PLOTS_DIR: str = "./tmp_plots"

    def __init__(self, logger, args: Namespace):
        super().__init__(logger, args)
        self.random_id = generate_random_string(8)
        os.makedirs(self._TMP_PLOTS_DIR, exist_ok=True)

    def _make_path(
        self, title: str, series: Optional[str] = None, iteration: Optional[int] = None
    ):
        parts = [title]
        if series is not None:
            parts.append(series)
        if iteration is not None:
            parts.append(str(iteration))
        return "/".join(parts)

    def _upload_with_tmp_file(self, path, obj, extension="html"):
        tmp_file = f"{self._TMP_PLOTS_DIR}/{generate_random_string(16)}.{extension}"
        with open(tmp_file, "w") as f:
            f.write(obj)
        self.instance_logger[path].upload(tmp_file)

    def report_generic_info(self, *, title: str, iteration: int, data):
        if isinstance(data, plotly.graph_objs.Figure):
            self.report_plotly(figure=data, title=title, iteration=iteration)
        elif isinstance(data, list):
            if isinstance(data[0], float):
                for i, scalar in enumerate(data):
                    self.report_scalar(
                        title=title, value=scalar, series=str(i), iteration=iteration
                    )
            else:
                raise NotImplementedError()
        else:
            self.report_scalar(title=title, value=data, iteration=iteration)

    def report_scalar(
        self,
        *,
        title: str,
        value: float,
        iteration: int,
        series: Optional[str] = None,
        processed_tokens_so_far: Optional[int] = None,
    ):
        path = self._make_path(title, series, iteration)
        assert (not math.isnan(value)) and (
            not math.isinf(value)
        ), f"Trying to log {path} as {value}. Neptune doesn't allow logging NaN or Inf."
        self.instance_logger[self._make_path(title, series)].append(
            value=value, step=iteration
        )
        auxiliary_metrics = self.get_auxiliary_metrics(
            title, value, iteration, processed_tokens_so_far=processed_tokens_so_far
        )
        for metric_name, metric in auxiliary_metrics.items():
            self.instance_logger[self._make_path(metric_name, series)].append(
                value=metric["value"], step=metric["iteration"]
            )

    def report_text(
        self,
        *,
        title: str,
        value: float,
        iteration: int,
        series: Optional[str] = None,
    ):
        self.instance_logger[self._make_path(title, series)].append(
            value=value, step=iteration
        )

    def report_plotly(
        self,
        *,
        figure: plotly.graph_objs.Figure,
        title: str,
        iteration: int,
        series: Optional[str] = None,
    ):
        path = self._make_path(title, series, iteration)
        directory, filename = path.rsplit("/", 1)
        # log json
        json = figure.to_json()
        self._upload_with_tmp_file(f"{directory}/json_{filename}", json, "json")
        # log html
        html = figure.to_html(include_plotlyjs="cdn")
        self._upload_with_tmp_file(f"{directory}/plot_{filename}", html, "html")
        # log associated_scalars
        self.potentially_log_plotly_figure_scalars(
            figure=figure, title=title, series=series, iteration=iteration
        )


class WandbLogger(AbstractLogger):
    def __init__(self, logger, args: Namespace):
        super().__init__(logger, args)
        self.random_id = generate_random_string(8)

    def _make_path(self, title: str, series: Optional[str] = None):
        parts = [title]
        if series is not None:
            parts.append(series)
        return "/".join(parts)

    def report_generic_info(self, *, title: str, iteration: int, data):
        if isinstance(data, plotly.graph_objs.Figure):
            self.report_plotly(figure=data, title=title, iteration=iteration)
        elif isinstance(data, list):
            if isinstance(data[0], float):
                for i, scalar in enumerate(data):
                    self.report_scalar(
                        title=title, value=scalar, series=str(i), iteration=iteration
                    )
            else:
                raise NotImplementedError()
        else:
            self.report_scalar(title=title, value=data, iteration=iteration)

    def report_scalar(
        self,
        *,
        title: str,
        value: float,
        iteration: int,
        series: Optional[str] = None,
        processed_tokens_so_far: Optional[int] = None,
    ):
        path = self._make_path(title, series)
        wandb.log({path: value, "train/step": iteration})
        auxiliary_metrics = self.get_auxiliary_metrics(
            title,
            value,
            iteration,
            processed_tokens_so_far=processed_tokens_so_far,
        )
        for metric_name, metric in auxiliary_metrics.items():
            wandb.log({metric_name: metric["value"], "train/step": iteration})

    def report_text(
        self,
        *,
        title: str,
        value: str,
        iteration: int,
        series: Optional[str] = None,
    ):
        table = wandb.Table(columns=["value"], data=[[value]])
        wandb.log({self._make_path(title, series): table, "train/step": iteration})

    def report_plotly(
        self,
        *,
        figure: plotly.graph_objs.Figure,
        title: str,
        iteration: int,
        series: Optional[str] = None,
    ):
        wandb.log({self._make_path(title, series): figure, "train/step": iteration})
        self.potentially_log_plotly_figure_scalars(
            figure=figure, title=title, series=series, iteration=iteration
        )
        return


class StdoutLogger(AbstractLogger):
    def print_out_metric(
        self,
        title: str,
        value: float,
        iteration: int,
        series: Optional[str] = None,
    ):
        ITERATION_SPACE = 7
        NAME_SPACE = 40
        info = f"/{series}" if series is not None else ""
        name = f"{title}{info}"
        space_1 = max(0, ITERATION_SPACE - len(str(iteration))) * " "
        space_2 = max(0, NAME_SPACE - len(name)) * " "
        print(f"Step:{iteration}{space_1}{name}{space_2} ==> {value} ")

    def report_generic_info(self, *, title: str, iteration: int, data):
        if isinstance(data, plotly.graph_objs.Figure):
            self.report_plotly(figure=data, title=title, iteration=iteration)
        elif isinstance(data, list):
            if isinstance(data[0], float):
                for i, scalar in enumerate(data):
                    self.report_scalar(
                        title=title, value=scalar, series=str(i), iteration=iteration
                    )
            else:
                raise NotImplementedError()
        else:
            self.report_scalar(title=title, value=data, iteration=iteration)

    def report_scalar(
        self,
        *,
        title: str,
        value: float,
        iteration: int,
        series: Optional[str] = None,
        processed_tokens_so_far: Optional[int] = None,
    ):
        self.print_out_metric(
            title=title, value=value, iteration=iteration, series=series
        )

    def report_text(
        self,
        *,
        title: str,
        value: str,
        iteration: int,
        series: Optional[str] = None,
    ):
        self.print_out_metric(
            title=title, value=value, iteration=iteration, series=series
        )

    def report_plotly(
        self,
        *,
        figure: plotly.graph_objs.Figure,
        title: str,
        iteration: int,
        series: Optional[str] = None,
    ):
        pass


class JointLogger(AbstractLogger):
    def __init__(self, loggers: List[AbstractLogger]):
        self.loggers = loggers
        set_current_logger(self)

    def report_generic_info(self, *, title: str, iteration: int, data):
        for logger in self.loggers:
            logger.report_generic_info(title=title, iteration=iteration, data=data)

    def report_scalar(
        self,
        *,
        title: str,
        value: float,
        iteration: int,
        series: Optional[str] = None,
        processed_tokens_so_far: Optional[int] = None,
    ):
        for logger in self.loggers:
            logger.report_scalar(
                title=title,
                value=value,
                iteration=iteration,
                series=series,
                processed_tokens_so_far=processed_tokens_so_far,
            )

    def report_text(
        self,
        *,
        title: str,
        value: str,
        iteration: int,
        series: Optional[str] = None,
    ):
        for logger in self.loggers:
            logger.report_text(
                title=title, value=value, iteration=iteration, series=series
            )

    def report_plotly(
        self,
        *,
        figure: plotly.graph_objs.Figure,
        title: str,
        iteration: int,
        series: Optional[str] = None,
    ):
        for logger in self.loggers:
            logger.report_plotly(
                figure=figure, title=title, iteration=iteration, series=series
            )


def log_and_print_model_param_count(args, model, vocab_size):
    all_model_params_calculated_directly_from_torch = get_n_learnable_parameters(model)
    args.model_n_params_from_torch = all_model_params_calculated_directly_from_torch

    (
        embedding_params,
        all_layer_norm_params,
        all_attention_params,
        all_ff_total_params,
        all_ff_active_params,
        all_router_params,
        head_params,
    ) = calculate_from_args_model_parameter_counts(args, vocab_size)

    nonembedding_all_params = (
        all_layer_norm_params
        + all_attention_params
        + all_ff_total_params
        + all_router_params
    )
    nonembedding_active_params = (
        all_layer_norm_params
        + all_attention_params
        + all_ff_active_params
        + all_router_params
    )
    active_params_for_scaling_laws = all_attention_params + all_ff_active_params

    args.model_n_nonembedding_params = nonembedding_all_params
    args.model_n_params = embedding_params + nonembedding_all_params + head_params
    args.model_n_active_nonembedding_params = nonembedding_active_params
    args.model_n_active_params = (
        embedding_params + nonembedding_active_params + head_params
    )
    args.active_params_for_scaling_laws_no_head = active_params_for_scaling_laws
    args.active_params_for_scaling_laws_with_head = (
        active_params_for_scaling_laws + head_params
    )
    args.model_embedding_params = embedding_params + head_params

    tokens_per_step = count_tokens_per_step(args.batch_size, args.cutoff)

    token_to_active_ratio = count_token_to_active_ratio(
        tokens=tokens_per_step * args.n_steps,
        active=args.active_params_for_scaling_laws_no_head,
    )

    args.tokens_per_step = tokens_per_step
    args.token_to_active_ratio = token_to_active_ratio

    print(
        f"Model total parameters from torch:\t{all_model_params_calculated_directly_from_torch:_}"
    )
    print(f"Model total parameters from equation:\t{args.model_n_params:_}")
    print(f"Model nonembedding parameters:\t\t{args.model_n_nonembedding_params:_}")
    print(
        f"Model attention + FF active parameters:\t{args.active_params_for_scaling_laws_no_head:_}"
    )
    print(f"#tokens / #active:\t\t\t{args.token_to_active_ratio:.2f}")


def log_plot(figure: plotly.graph_objs.Figure, title: str, series: str, iteration: int):
    logger = get_current_logger()
    assert logger is not None
    logger.report_plotly(figure=figure, title=title, series=series, iteration=iteration)


def get_logger(args, model, VOCAB_SIZE, run_id=None):  # dev TODO generalize run_id
    timestamp = make_concise_datetime()
    unique_timestamp = f"{timestamp}{secrets.token_urlsafe(1)}"
    if args.logger_types == "":
        logger_types = []
    else:
        logger_types = args.logger_types.split(",")
        assert len(logger_types) == len(set(logger_types)), "Duplicate logger types."
    initialized_loggers = []

    args_dict = vars(args).copy()
    for k in args_dict.keys():
        if isinstance(args_dict[k], list):
            args_dict[k] = list_to_str(args_dict[k])

<<<<<<< HEAD
=======
    args_dict = vars(args).copy()
    for k in args_dict.keys():
        if isinstance(args_dict[k], list):
            args_dict[k] = list_to_str(args_dict[k])

>>>>>>> dbc538fe
    for logger_type in logger_types:
        if logger_type == "neptune":
            run = neptune.init_run(
                project=args.project_name,
                tags=args.tags,
                name=f"{args.name} {tags_to_name(args.tags)} {unique_timestamp}",
                with_id=run_id,
            )
            run["args"] = args_dict
            run["working_directory"] = os.getcwd()
            run["config"].upload(args.path_to_entry_config)
            all_config_paths = args.all_config_paths.split(",")
            run["all_configs"].upload_files(all_config_paths)

            initialized_loggers.append(NeptuneLogger(run, args))
        elif logger_type == "wandb":
            wandb.init(
                entity=args.wandb_entity,
                project=args.wandb_project,
                name=f"{args.name} {tags_to_name(args.tags)} {unique_timestamp}",
                tags=args.tags,
                config=args_dict,
            )
            # define our custom x axis metric
            wandb.define_metric("train/step")
            # set all other train/ metrics to use this step
            wandb.define_metric("*", step_metric="train/step")
            initialized_loggers.append(WandbLogger(wandb, args))
        elif logger_type == "stdout":
            initialized_loggers.append(StdoutLogger(None, args))
        else:
            raise NotImplementedError(
                f"Logger of type '{logger_type}' is not implemented."
            )
    return JointLogger(initialized_loggers)


def prepare_tensor_for_logging(
    x: torch.Tensor, sample_size=2500, with_replacement=False
):
    """Prepare tensor or tensors for logging by sampling it to a maximum of `sample_size` elements.
    Default sample size = 2500 is selected because (experimentally) this works with ClearML plotting
    """
    num_elems = x.numel()
    x = x.detach().view(-1).cpu().numpy()

    if num_elems <= sample_size:
        return x.tolist()

    random_indices = np.random.choice(num_elems, sample_size, replace=with_replacement)
    ret_val = x[random_indices].tolist()
    return ret_val


def make_histogram(tensor, **kwargs):
    return px.histogram(
        prepare_tensor_for_logging(tensor, with_replacement=False), **kwargs
    )<|MERGE_RESOLUTION|>--- conflicted
+++ resolved
@@ -587,14 +587,11 @@
         if isinstance(args_dict[k], list):
             args_dict[k] = list_to_str(args_dict[k])
 
-<<<<<<< HEAD
-=======
     args_dict = vars(args).copy()
     for k in args_dict.keys():
         if isinstance(args_dict[k], list):
             args_dict[k] = list_to_str(args_dict[k])
 
->>>>>>> dbc538fe
     for logger_type in logger_types:
         if logger_type == "neptune":
             run = neptune.init_run(
