import math
import os
import secrets
from abc import ABC, abstractmethod
from argparse import Namespace
from typing import List, Optional

import neptune
import numpy as np
import plotly
import plotly.express as px
import torch
import wandb

from lizrd.support.misc import (
    make_concise_datetime,
    tags_to_name,
    generate_random_string,
    count_tokens_per_step,
    count_token_to_active_ratio,
    calculate_from_args_model_parameter_counts,
    get_n_learnable_parameters,
    list_to_str,
)

_CURRENT_LOGGER: Optional["AbstractLogger"] = None


def set_current_logger(logger: "AbstractLogger"):
    global _CURRENT_LOGGER
    _CURRENT_LOGGER = logger


def get_current_logger() -> Optional["AbstractLogger"]:
    return _CURRENT_LOGGER


class AbstractLogger(ABC):
    TITLE_JOB_STATE = "job_state"
    STATE_JOB_RUNNING = "RUNNING"
    STATE_JOB_FINISHED = "FINISHED"

    def __init__(self, logger, args: Namespace):
        self.instance_logger = logger
        self.args = vars(args)

    @abstractmethod
    def report_scalar(
        self,
        *,
        title: str,
        value: float,
        iteration: int,
        series: Optional[str] = None,
        processed_tokens_so_far: Optional[int] = None,
    ):
        raise NotImplementedError()

    @abstractmethod
    def report_text(
        self, *, title: str, value: str, iteration: int, series: Optional[str] = None
    ):
        raise NotImplementedError()

    @abstractmethod
    def report_plotly(
        self,
        *,
        figure: plotly.graph_objs.Figure,
        title,
        series,
        iteration,
    ):
        raise NotImplementedError()

    @abstractmethod
    def report_generic_info(self, *, title: str, iteration: int, data):
        raise NotImplementedError()

    def potentially_log_plotly_figure_scalars(
        self,
        *,
        figure: plotly.graph_objs.Figure,
        title: str,
        series: Optional[str],
        iteration: int,
    ):
        if isinstance(figure.data[0], plotly.graph_objs.Scattergl) or isinstance(
            figure.data[0], plotly.graph_objs._scatter.Scatter
        ):
            x = figure.data[0].x
            y = figure.data[0].y
            pearson_correlation = np.corrcoef(x, y)[0, 1]
            if series is not None:
                series = f"{series} (pearson correlation)"
            else:
                series = "pearson correlation"
            self.report_scalar(
                title=title,
                series=series,
                value=pearson_correlation,
                iteration=iteration,
            )
        elif isinstance(figure.data[0], plotly.graph_objs.Histogram):
            mean = figure.data[0].x.mean()
            std = figure.data[0].x.std()
            if series is not None:
                series_mean = f"{series} (mean)"
                series_std = f"{series} (std)"
            else:
                series_mean = "mean"
                series_std = "std"
            self.report_scalar(
                title=title, series=series_mean, value=mean, iteration=iteration
            )
            self.report_scalar(
                title=title, series=series_std, value=std, iteration=iteration
            )
        else:
            pass  # removed warning because it's too verbose and can't debug

    @staticmethod
    def get_log_x_scale_metric(value: float, iteration: int):
        return {
            "value": value,
            "iteration": math.log(max(iteration, 1)),
        }

    def get_metric_with_flop_scale(self, value: float, iteration: int):
        return {
            "value": value,
            "iteration": iteration
            * self.args["model_n_params"]
            * self.args["batch_size"],
        }

    def with_token_scale(self, title: str, value: float, processed_tokens_so_far: int):
        tokens_per_active_params = processed_tokens_so_far / self.args.get(
            "active_params_for_scaling_laws_no_head"
        )
        return {
            f"{title}_tokens": {
                "value": value,
                "iteration": processed_tokens_so_far,
            },
            f"{title}_tokens_per_active": {
                "value": value,
                "iteration": tokens_per_active_params,
            },
        }

    def get_auxiliary_metrics(
        self,
        title: str,
        value: float,
        iteration: int,
        processed_tokens_so_far: Optional[int],
    ):
        auxiliary_metrics = {}
        if processed_tokens_so_far is not None:
            auxiliary_metrics = {
                **auxiliary_metrics,
                **self.with_token_scale(title, value, processed_tokens_so_far),
            }
        metric_x_flop = None

        if self.args.get("x_flop"):
            metric_x_flop = self.get_metric_with_flop_scale(value, iteration)
            auxiliary_metrics[f"{title}_(x_flop)"] = metric_x_flop

        if self.args.get("x_logarithmic"):
            if metric_x_flop is not None:
                metric_x_flop_logarithmic = self.get_log_x_scale_metric(
                    metric_x_flop["value"], metric_x_flop["iteration"]
                )
                auxiliary_metrics[
                    f"{title}_(x_flop_logarithmic)"
                ] = metric_x_flop_logarithmic

            metric_logarithmic = self.get_log_x_scale_metric(value, iteration)
            auxiliary_metrics[f"{title}_(x_logarithmic)"] = metric_logarithmic

        return auxiliary_metrics

    def start_job_metadata(self, training_step: int):
        self.report_text(
            title=f"job/{self.TITLE_JOB_STATE}",
            value=self.STATE_JOB_RUNNING,
            iteration=training_step,
        )

        text_logs = {}
        ENV_METADATA = [
            "SLURM_ARRAY_JOB_ID",
            "SLURM_ARRAY_TASK_ID",
            "SLURM_JOBID",
            "HOSTNAME",
            "SLURM_CLUSTER_NAME",
            "LOGNAME",
        ]
        envs = os.environ.copy()
        for ek in ENV_METADATA:
            text_logs[ek] = envs.get(ek, None)

        for to_log in text_logs.items():
            self.report_text(
                title=f"job/{to_log[0]}", value=to_log[1], iteration=training_step
            )

    def exit_job_metadata(self, training_step: int):
        self.report_text(
            title=f"job/{self.TITLE_JOB_STATE}",
            value=self.STATE_JOB_FINISHED,
            iteration=training_step,
        )

    def stop_connection(self):
        if isinstance(self.instance_logger, neptune.Run):
            self.instance_logger.stop()


class ClearMLLogger(AbstractLogger):
    pass


class NeptuneLogger(AbstractLogger):
    _TMP_PLOTS_DIR: str = "./tmp_plots"

    def __init__(self, logger, args: Namespace):
        super().__init__(logger, args)
        self.random_id = generate_random_string(8)
        os.makedirs(self._TMP_PLOTS_DIR, exist_ok=True)

    def _make_path(
        self, title: str, series: Optional[str] = None, iteration: Optional[int] = None
    ):
        parts = [title]
        if series is not None:
            parts.append(series)
        if iteration is not None:
            parts.append(str(iteration))
        return "/".join(parts)

    def _upload_with_tmp_file(self, path, obj, extension="html"):
        tmp_file = f"{self._TMP_PLOTS_DIR}/{generate_random_string(16)}.{extension}"
        with open(tmp_file, "w") as f:
            f.write(obj)
        self.instance_logger[path].upload(tmp_file)

    def report_generic_info(self, *, title: str, iteration: int, data):
        if isinstance(data, plotly.graph_objs.Figure):
            self.report_plotly(figure=data, title=title, iteration=iteration)
        elif isinstance(data, list):
            if isinstance(data[0], float):
                for i, scalar in enumerate(data):
                    self.report_scalar(
                        title=title, value=scalar, series=str(i), iteration=iteration
                    )
            else:
                raise NotImplementedError()
        else:
            self.report_scalar(title=title, value=data, iteration=iteration)

    def report_scalar(
        self,
        *,
        title: str,
        value: float,
        iteration: int,
        series: Optional[str] = None,
        processed_tokens_so_far: Optional[int] = None,
    ):
        path = self._make_path(title, series, iteration)
        assert (not math.isnan(value)) and (
            not math.isinf(value)
        ), f"Trying to log {path} as {value}. Neptune doesn't allow logging NaN or Inf."
        self.instance_logger[self._make_path(title, series)].append(
            value=value, step=iteration
        )
        auxiliary_metrics = self.get_auxiliary_metrics(
            title, value, iteration, processed_tokens_so_far=processed_tokens_so_far
        )
        for metric_name, metric in auxiliary_metrics.items():
            self.instance_logger[self._make_path(metric_name, series)].append(
                value=metric["value"], step=metric["iteration"]
            )

    def report_text(
        self,
        *,
        title: str,
        value: float,
        iteration: int,
        series: Optional[str] = None,
    ):
        self.instance_logger[self._make_path(title, series)].append(
            value=value, step=iteration
        )

    def report_plotly(
        self,
        *,
        figure: plotly.graph_objs.Figure,
        title: str,
        iteration: int,
        series: Optional[str] = None,
    ):
        path = self._make_path(title, series, iteration)
        directory, filename = path.rsplit("/", 1)
        # log json
        json = figure.to_json()
        self._upload_with_tmp_file(f"{directory}/json_{filename}", json, "json")
        # log html
        html = figure.to_html(include_plotlyjs="cdn")
        self._upload_with_tmp_file(f"{directory}/plot_{filename}", html, "html")
        # log associated_scalars
        self.potentially_log_plotly_figure_scalars(
            figure=figure, title=title, series=series, iteration=iteration
        )


class WandbLogger(AbstractLogger):
    def __init__(self, logger, args: Namespace):
        super().__init__(logger, args)
        self.random_id = generate_random_string(8)

    def _make_path(self, title: str, series: Optional[str] = None):
        parts = [title]
        if series is not None:
            parts.append(series)
        return "/".join(parts)

    def report_generic_info(self, *, title: str, iteration: int, data):
        if isinstance(data, plotly.graph_objs.Figure):
            self.report_plotly(figure=data, title=title, iteration=iteration)
        elif isinstance(data, list):
            if isinstance(data[0], float):
                for i, scalar in enumerate(data):
                    self.report_scalar(
                        title=title, value=scalar, series=str(i), iteration=iteration
                    )
            else:
                raise NotImplementedError()
        else:
            self.report_scalar(title=title, value=data, iteration=iteration)

    def report_scalar(
        self,
        *,
        title: str,
        value: float,
        iteration: int,
        series: Optional[str] = None,
        processed_tokens_so_far: Optional[int] = None,
    ):
        path = self._make_path(title, series)
        wandb.log({path: value, "train/step": iteration})
        auxiliary_metrics = self.get_auxiliary_metrics(
            title,
            value,
            iteration,
            processed_tokens_so_far=processed_tokens_so_far,
        )
        for metric_name, metric in auxiliary_metrics.items():
            wandb.log({metric_name: metric["value"], "train/step": iteration})

    def report_text(
        self,
        *,
        title: str,
        value: str,
        iteration: int,
        series: Optional[str] = None,
    ):
        table = wandb.Table(columns=["value"], data=[[value]])
        wandb.log({self._make_path(title, series): table, "train/step": iteration})

    def report_plotly(
        self,
        *,
        figure: plotly.graph_objs.Figure,
        title: str,
        iteration: int,
        series: Optional[str] = None,
    ):
        wandb.log({self._make_path(title, series): figure, "train/step": iteration})
        self.potentially_log_plotly_figure_scalars(
            figure=figure, title=title, series=series, iteration=iteration
        )
        return


class StdoutLogger(AbstractLogger):
    def print_out_metric(
        self,
        title: str,
        value: float,
        iteration: int,
        series: Optional[str] = None,
    ):
        ITERATION_SPACE = 7
        NAME_SPACE = 40
        info = f"/{series}" if series is not None else ""
        name = f"{title}{info}"
        space_1 = max(0, ITERATION_SPACE - len(str(iteration))) * " "
        space_2 = max(0, NAME_SPACE - len(name)) * " "
        print(f"Step:{iteration}{space_1}{name}{space_2} ==> {value} ")

    def report_generic_info(self, *, title: str, iteration: int, data):
        if isinstance(data, plotly.graph_objs.Figure):
            self.report_plotly(figure=data, title=title, iteration=iteration)
        elif isinstance(data, list):
            if isinstance(data[0], float):
                for i, scalar in enumerate(data):
                    self.report_scalar(
                        title=title, value=scalar, series=str(i), iteration=iteration
                    )
            else:
                raise NotImplementedError()
        else:
            self.report_scalar(title=title, value=data, iteration=iteration)

    def report_scalar(
        self,
        *,
        title: str,
        value: float,
        iteration: int,
        series: Optional[str] = None,
        processed_tokens_so_far: Optional[int] = None,
    ):
        self.print_out_metric(
            title=title, value=value, iteration=iteration, series=series
        )

    def report_text(
        self,
        *,
        title: str,
        value: str,
        iteration: int,
        series: Optional[str] = None,
    ):
        self.print_out_metric(
            title=title, value=value, iteration=iteration, series=series
        )

    def report_plotly(
        self,
        *,
        figure: plotly.graph_objs.Figure,
        title: str,
        iteration: int,
        series: Optional[str] = None,
    ):
        pass


class JointLogger(AbstractLogger):
    def __init__(self, loggers: List[AbstractLogger]):
        self.loggers = loggers
        set_current_logger(self)

    def report_generic_info(self, *, title: str, iteration: int, data):
        for logger in self.loggers:
            logger.report_generic_info(title=title, iteration=iteration, data=data)

    def report_scalar(
        self,
        *,
        title: str,
        value: float,
        iteration: int,
        series: Optional[str] = None,
        processed_tokens_so_far: Optional[int] = None,
    ):
        for logger in self.loggers:
            logger.report_scalar(
                title=title,
                value=value,
                iteration=iteration,
                series=series,
                processed_tokens_so_far=processed_tokens_so_far,
            )

    def report_text(
        self,
        *,
        title: str,
        value: str,
        iteration: int,
        series: Optional[str] = None,
    ):
        for logger in self.loggers:
            logger.report_text(
                title=title, value=value, iteration=iteration, series=series
            )

    def report_plotly(
        self,
        *,
        figure: plotly.graph_objs.Figure,
        title: str,
        iteration: int,
        series: Optional[str] = None,
    ):
        for logger in self.loggers:
            logger.report_plotly(
                figure=figure, title=title, iteration=iteration, series=series
            )


def log_and_print_model_param_count(args, model, vocab_size):
    all_model_params_calculated_directly_from_torch = get_n_learnable_parameters(model)
    args.model_n_params_from_torch = all_model_params_calculated_directly_from_torch

    (
        embedding_params,
        all_layer_norm_params,
        all_attention_params,
        all_ff_total_params,
        all_ff_active_params,
        all_router_params,
        head_params,
    ) = calculate_from_args_model_parameter_counts(args, vocab_size)

    nonembedding_all_params = (
        all_layer_norm_params
        + all_attention_params
        + all_ff_total_params
        + all_router_params
    )
    nonembedding_active_params = (
        all_layer_norm_params
        + all_attention_params
        + all_ff_active_params
        + all_router_params
    )
    active_params_for_scaling_laws = all_attention_params + all_ff_active_params

    args.model_n_nonembedding_params = nonembedding_all_params
    args.model_n_params = embedding_params + nonembedding_all_params + head_params
    args.model_n_active_nonembedding_params = nonembedding_active_params
    args.model_n_active_params = (
        embedding_params + nonembedding_active_params + head_params
    )
    args.active_params_for_scaling_laws_no_head = active_params_for_scaling_laws
    args.active_params_for_scaling_laws_with_head = (
        active_params_for_scaling_laws + head_params
    )
    args.model_embedding_params = embedding_params + head_params

    tokens_per_step = count_tokens_per_step(args.batch_size, args.cutoff)

    token_to_active_ratio = count_token_to_active_ratio(
        tokens=tokens_per_step * args.n_steps,
        active=args.active_params_for_scaling_laws_no_head,
    )

    args.tokens_per_step = tokens_per_step
    args.token_to_active_ratio = token_to_active_ratio

    print(
        f"Model total parameters from torch:\t{all_model_params_calculated_directly_from_torch:_}"
    )
    print(f"Model total parameters from equation:\t{args.model_n_params:_}")
    print(f"Model nonembedding parameters:\t\t{args.model_n_nonembedding_params:_}")
    print(
        f"Model attention + FF active parameters:\t{args.active_params_for_scaling_laws_no_head:_}"
    )
    print(f"#tokens / #active:\t\t\t{args.token_to_active_ratio:.2f}")


def log_plot(figure: plotly.graph_objs.Figure, title: str, series: str, iteration: int):
    logger = get_current_logger()
    assert logger is not None
    logger.report_plotly(figure=figure, title=title, series=series, iteration=iteration)


def get_logger(
    args, model, VOCAB_SIZE, run_ids: list[int] = None
):  # dev TODO generalize run_id
    timestamp = make_concise_datetime()
    unique_timestamp = f"{timestamp}{secrets.token_urlsafe(1)}"
    logger_types = []
    if args.checkpoint_manager:
        assert args.logger_types == "neptune"
        n_neptune_loggers = len(run_ids) if run_ids else 1
        for _ in range(n_neptune_loggers):
            logger_types.append("neptune")
    else:
        logger_types = args.logger_types.split(",")
        assert len(logger_types) == len(set(logger_types)), "Duplicate logger types."
    initialized_loggers = []
<<<<<<< HEAD
    if not run_ids:
        run_ids = []
        for _ in logger_types:
            run_ids.append(None)
    for logger_type, run_id in zip(logger_types, run_ids):
=======

    args_dict = vars(args).copy()
    for k in args_dict.keys():
        if isinstance(args_dict[k], list):
            args_dict[k] = list_to_str(args_dict[k])

    args_dict = vars(args).copy()
    for k in args_dict.keys():
        if isinstance(args_dict[k], list):
            args_dict[k] = list_to_str(args_dict[k])

    for logger_type in logger_types:
>>>>>>> 753ef957
        if logger_type == "neptune":
            run = neptune.init_run(
                project=args.project_name,
                tags=args.tags,
                name=f"{args.name} {tags_to_name(args.tags)} {unique_timestamp}",
                with_id=run_id,
            )
            run["args"] = args_dict
            run["working_directory"] = os.getcwd()
            run["config"].upload(args.path_to_entry_config)
            all_config_paths = args.all_config_paths.split(",")
            run["all_configs"].upload_files(all_config_paths)

            initialized_loggers.append(NeptuneLogger(run, args))
        elif logger_type == "wandb":
            wandb.init(
                entity=args.wandb_entity,
                project=args.wandb_project,
                name=f"{args.name} {tags_to_name(args.tags)} {unique_timestamp}",
                tags=args.tags,
                config=args_dict,
            )
            # define our custom x axis metric
            wandb.define_metric("train/step")
            # set all other train/ metrics to use this step
            wandb.define_metric("*", step_metric="train/step")
            initialized_loggers.append(WandbLogger(wandb, args))
        elif logger_type == "stdout":
            initialized_loggers.append(StdoutLogger(None, args))
        else:
            raise NotImplementedError(
                f"Logger of type '{logger_type}' is not implemented."
            )
    return JointLogger(initialized_loggers)


def prepare_tensor_for_logging(
    x: torch.Tensor, sample_size=2500, with_replacement=False
):
    """Prepare tensor or tensors for logging by sampling it to a maximum of `sample_size` elements.
    Default sample size = 2500 is selected because (experimentally) this works with ClearML plotting
    """
    num_elems = x.numel()
    x = x.detach().view(-1).cpu().numpy()

    if num_elems <= sample_size:
        return x.tolist()

    random_indices = np.random.choice(num_elems, sample_size, replace=with_replacement)
    ret_val = x[random_indices].tolist()
    return ret_val


def make_histogram(tensor, **kwargs):
    return px.histogram(
        prepare_tensor_for_logging(tensor, with_replacement=False), **kwargs
    )<|MERGE_RESOLUTION|>--- conflicted
+++ resolved
@@ -592,26 +592,17 @@
         logger_types = args.logger_types.split(",")
         assert len(logger_types) == len(set(logger_types)), "Duplicate logger types."
     initialized_loggers = []
-<<<<<<< HEAD
     if not run_ids:
         run_ids = []
         for _ in logger_types:
             run_ids.append(None)
-    for logger_type, run_id in zip(logger_types, run_ids):
-=======
 
     args_dict = vars(args).copy()
     for k in args_dict.keys():
         if isinstance(args_dict[k], list):
             args_dict[k] = list_to_str(args_dict[k])
 
-    args_dict = vars(args).copy()
-    for k in args_dict.keys():
-        if isinstance(args_dict[k], list):
-            args_dict[k] = list_to_str(args_dict[k])
-
-    for logger_type in logger_types:
->>>>>>> 753ef957
+    for logger_type, run_id in zip(logger_types, run_ids):
         if logger_type == "neptune":
             run = neptune.init_run(
                 project=args.project_name,
