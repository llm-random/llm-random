--- conflicted
+++ resolved
@@ -231,17 +231,6 @@
     return list_of_chunks[i]
 
 
-<<<<<<< HEAD
-def calculate_current_bs_from_rampup(
-    processed_tokens,
-    batch_size_rampup_transition_points,
-    batch_size_rampup_sizes,
-    target_batch_size,
-):
-    transition_points_in_tokens = [
-        point * 1e9 for point in batch_size_rampup_transition_points
-    ]
-=======
 def calculate_current_batch_size_from_rampup(
     processed_tokens,
     transition_points,
@@ -249,19 +238,12 @@
     target_batch_size,
 ):
     transition_points_in_tokens = [point * 1e9 for point in transition_points]
->>>>>>> dbc538fe
 
     if processed_tokens >= transition_points_in_tokens[-1]:
         return target_batch_size
 
     for i in reversed(range(len(transition_points_in_tokens) - 1)):
         if processed_tokens >= transition_points_in_tokens[i]:
-<<<<<<< HEAD
-            return batch_size_rampup_sizes[i + 1]
-
-    return batch_size_rampup_sizes[0]
-=======
             return batch_sizes[i + 1]
 
-    return batch_sizes[0]
->>>>>>> dbc538fe
+    return batch_sizes[0]