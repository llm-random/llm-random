import datetime
import hashlib
import random
import string
import itertools
from typing import Optional, List, Tuple, Set

import yaml


def tags_to_name(tags: Optional[List[str]]) -> str:
    return "_".join(tags) if tags else ""


def make_concise_datetime() -> str:
    now = datetime.datetime.now()
    return str(now.year)[-2:] + "_" + now.strftime("%m-%d_%H:%M:%S")


def count_parameters(model, args, VOCAB_SIZE):
    model_n_params = sum(p.numel() for p in model.parameters() if p.requires_grad)
    input_embedding_and_head_params = 2 * VOCAB_SIZE * args.dmodel
    pos_embedding_params = args.cutoff * args.dmodel
    model_n_params -= input_embedding_and_head_params + pos_embedding_params
    return model_n_params


def generate_random_string(length: int) -> str:
    letters = string.ascii_lowercase
    return "".join(random.choice(letters) for i in range(length))


def load_with_inheritance(
    filepath: str, all_config_paths: Set[str] = None, is_parent=False
) -> Tuple[List[dict], Set[str]]:
    """
    Load configs from a yaml file, with inheritance.
    This means that every config can include a "parent" field, which points to another yaml file.
    Parent yamls are loaded first, and then the child config is recursively updated with the parent config.
    Parent yaml can only include one configuration.
    """
    if all_config_paths is None:
        all_config_paths = set()
    all_config_paths.add(filepath)

    with open(filepath, "r") as f:
        configs = list(yaml.safe_load_all(f))

    if is_parent and len(configs) > 1:
        raise Exception("Parent yaml can only include one configuration!")

    for config in configs:
        if "parent" in config:
            assert "md5_parent_hash" in config
            assert (
                get_yaml_md5(config["parent"]) == config["md5_parent_hash"]
            ), f"md5 hash of {config['parent']} is in fact {get_yaml_md5(config['parent'])}, but is listed as {config['md5_parent_hash']}"
            parent_config_list, additional_paths = load_with_inheritance(
                config["parent"], all_config_paths, is_parent=True
            )
            parent_config = parent_config_list[0]
            all_config_paths.update(additional_paths)
            config = recursive_update(parent_config, config)

    return configs, all_config_paths


def recursive_update(base_dict, update_dict):
    for key, value in base_dict.items():
        if isinstance(value, dict):
            update_dict[key] = recursive_update(value, update_dict.get(key, {}))
        elif key not in update_dict:
            update_dict[key] = value
    return update_dict


def get_yaml_md5(file_path):
    with open(file_path, "rb") as f:
        file_data = f.read()  # read file data into memory
        hash_md5 = hashlib.md5(file_data).hexdigest()
    return hash_md5


<<<<<<< HEAD
def create_list_of_params_for_report(args):
    params = args.gpu_usage_report_params.split(",")
    values = [str(getattr(args, param)) for param in params]
    zipped_values = zip(params, values)
    return list(itertools.chain(*zipped_values))


def merge_dicts(a: dict, b: dict, path=[]):
    for key in b:
        if key in a:
            if isinstance(a[key], dict) and isinstance(b[key], dict):
                merge_dicts(a[key], b[key], path + [str(key)])
            elif a[key] != b[key]:
                raise Exception("Conflict at " + ".".join(path + [str(key)]))
        else:
            a[key] = b[key]
    return a
=======
def set_seed(seed):
    import numpy as np
    import torch

    torch.manual_seed(seed)
    torch.cuda.manual_seed_all(seed)  # if you are using multi-GPU.
    np.random.seed(seed)  # Numpy module.
    random.seed(seed)  # Python random module.


def get_ith_chunk(tensor, chunks, i):
    import torch

    list_of_chunks = torch.chunk(tensor, chunks, dim=0)
    return list_of_chunks[i]
>>>>>>> 3fa33757
<|MERGE_RESOLUTION|>--- conflicted
+++ resolved
@@ -81,7 +81,6 @@
     return hash_md5
 
 
-<<<<<<< HEAD
 def create_list_of_params_for_report(args):
     params = args.gpu_usage_report_params.split(",")
     values = [str(getattr(args, param)) for param in params]
@@ -99,7 +98,8 @@
         else:
             a[key] = b[key]
     return a
-=======
+
+
 def set_seed(seed):
     import numpy as np
     import torch
@@ -114,5 +114,4 @@
     import torch
 
     list_of_chunks = torch.chunk(tensor, chunks, dim=0)
-    return list_of_chunks[i]
->>>>>>> 3fa33757
+    return list_of_chunks[i]