parent: configs/baselines/gpt/dense/base.yaml
md5_parent_hash: 763f39978a58f704200275285162594c
interactive_debug: false
n_gpus: 2
<<<<<<< HEAD
time: "00:15:00"
=======
cuda_visible: "0,7"
time: "40:00:00"
>>>>>>> 1b10479b

params:
    use_dummy_dataset: true
    general_ff_layer_config: "vanilla"
    n_blocks: 1
    num_workers: 0

    #name
    name: mot_lr_base_later_half
    tags: [mot,lr_grid]


    #mot
#    ^ff_mode: [cont_moe]
    group_size: 32
    n_experts: 32
    flop_matched: true
    sparsity_dim: 0
    temperature: 1.0


    #tuning
    learning_rate: 2e-4
    init_type: truncated_normal
    init_scale: 0.1
    weight_decay: 0.1


    #data
    n_steps: 150_000
    final_lr_step: 150_000
    batch_size: 32
    dataset_type: c4


    #eval and logging
    log_gradients_and_weights: false
    decoding_interval: 0
    logging_interval_heavy: 1000
    eval_interval: 1000
    save_weights_interval: 0


    #fsdp
    fsdp_enabled: true
    fsdp_modules_to_wrap: "TransformerBlock,EmbeddingLayer,PredictionHead"
    fsdp_selective_precision_modules: "AttentionMechanism"


    #throughput
    mixed_precision: true
    mixed_precision_dtype: bfloat16
    flash_attention: false
    gradient_accumulation_steps: 1
    loss_checkpoint_chungs: 8<|MERGE_RESOLUTION|>--- conflicted
+++ resolved
@@ -2,12 +2,8 @@
 md5_parent_hash: 763f39978a58f704200275285162594c
 interactive_debug: false
 n_gpus: 2
-<<<<<<< HEAD
-time: "00:15:00"
-=======
 cuda_visible: "0,7"
 time: "40:00:00"
->>>>>>> 1b10479b
 
 params:
     use_dummy_dataset: true
