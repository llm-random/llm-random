# Byte-compiled / optimized / DLL files
__pycache__/
*.py[cod]
*$py.class

# C extensions
*.so

# Distribution / packaging
.Python
build/
develop-eggs/
dist/
downloads/
eggs/
.eggs/
lib/
lib64/
parts/
sdist/
var/
wheels/
pip-wheel-metadata/
share/python-wheels/
*.egg-info/
.installed.cfg
*.egg
MANIFEST

# PyInstaller
#  Usually these files are written by a python script from a template
#  before PyInstaller builds the exe, so as to inject date/other infos into it.
*.manifest
*.spec

# Installer logs
pip-log.txt
pip-delete-this-directory.txt

# Unit test / coverage reports
htmlcov/
.tox/
.nox/
.coverage
.coverage.*
.cache
nosetests.xml
coverage.xml
*.cover
*.py,cover
.hypothesis/
.pytest_cache/

# Translations
*.mo
*.pot

# Django stuff:
*.log
local_settings.py
db.sqlite3
db.sqlite3-journal

# Flask stuff:
instance/
.webassets-cache

# Scrapy stuff:
.scrapy

# Sphinx documentation
docs/_build/

# PyBuilder
target/

# Jupyter Notebook
.ipynb_checkpoints

# IPython
profile_default/
ipython_config.py

# pyenv
.python-version

# pipenv
#   According to pypa/pipenv#598, it is recommended to include Pipfile.lock in version control.
#   However, in case of collaboration, if having platform-specific dependencies or dependencies
#   having no cross-platform support, pipenv may install dependencies that don't work, or not
#   install all needed dependencies.
#Pipfile.lock

# PEP 582; used by e.g. github.com/David-OConnor/pyflow
__pypackages__/

# Celery stuff
celerybeat-schedule
celerybeat.pid

# SageMath parsed files
*.sage.py

# Environments
venv
.env
.venv
env/
venv/
ENV/
env.bak/
venv.bak/

# Spyder project settings
.spyderproject
.spyproject

# Rope project settings
.ropeproject

# mkdocs documentation
/site

# mypy
.mypy_cache/
.dmypy.json
dmypy.json

# Pyre type checker
.pyre/

# Model checkpoints
runs/

# PyCharm stuff
.idea/

# VS Code stuff
.vscode/

# slurm stuff
slurm*

# temporary scripts
research/reinitialization/scripts/jk_scripts
<<<<<<< HEAD
*.pkl
jk_train/
=======

# jsons of jk
jk_train/

*.pkl
*.sif
.neptune
*.pt
>>>>>>> 38673ce4
<|MERGE_RESOLUTION|>--- conflicted
+++ resolved
@@ -143,16 +143,12 @@
 
 # temporary scripts
 research/reinitialization/scripts/jk_scripts
-<<<<<<< HEAD
-*.pkl
-jk_train/
-=======
 
 # jsons of jk
 jk_train/
 
 *.pkl
+jk_train/
 *.sif
 .neptune
-*.pt
->>>>>>> 38673ce4
+*.pt