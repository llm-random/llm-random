# Byte-compiled / optimized / DLL files / weights
__pycache__/
*.py[cod]
*$py.class
*.ckpt

# C extensions
*.so

# Distribution / packaging
.Python
build/
develop-eggs/
dist/
downloads/
eggs/
.eggs/
lib/
lib64/
parts/
sdist/
var/
wheels/
pip-wheel-metadata/
share/python-wheels/
*.egg-info/
.installed.cfg
*.egg
MANIFEST

# PyInstaller
#  Usually these files are written by a python script from a template
#  before PyInstaller builds the exe, so as to inject date/other infos into it.
*.manifest
*.spec

# Installer logs
pip-log.txt
pip-delete-this-directory.txt

# Unit test / coverage reports
htmlcov/
.tox/
.nox/
.coverage
.coverage.*
.cache
nosetests.xml
coverage.xml
*.cover
*.py,cover
.hypothesis/
.pytest_cache/

# Translations
*.mo
*.pot

# Django stuff:
*.log
local_settings.py
db.sqlite3
db.sqlite3-journal

# Flask stuff:
instance/
.webassets-cache

# Scrapy stuff:
.scrapy

# Sphinx documentation
docs/_build/

# PyBuilder
target/

# Jupyter Notebook
.ipynb_checkpoints

# IPython
profile_default/
ipython_config.py

# pyenv
.python-version

# pipenv
#   According to pypa/pipenv#598, it is recommended to include Pipfile.lock in version control.
#   However, in case of collaboration, if having platform-specific dependencies or dependencies
#   having no cross-platform support, pipenv may install dependencies that don't work, or not
#   install all needed dependencies.
#Pipfile.lock

# PEP 582; used by e.g. github.com/David-OConnor/pyflow
__pypackages__/

# Celery stuff
celerybeat-schedule
celerybeat.pid

# SageMath parsed files
*.sage.py

# Environments
venv
.env
.venv
env/
venv/
ENV/
env.bak/
venv.bak/

# Spyder project settings
.spyderproject
.spyproject

# Rope project settings
.ropeproject

# mkdocs documentation
/site

# mypy
.mypy_cache/
.dmypy.json
dmypy.json

# Pyre type checker
.pyre/

# Model checkpoints
runs/

# PyCharm stuff
.idea/

# VS Code stuff
.vscode/

# slurm stuff
slurm*

# temporary scripts
research/reinitialization/scripts/jk_scripts

*.pkl
*.sif
.neptune
*.pt

# jsons of jk
jk_train/

tmp_plots/

# models saved locally
models/
model_ckpt/
full_config*.yaml

# yaml / json schemas
schema.json

wandb

local_search_configs

# MS
*mstest*

# JM
jm/
<<<<<<< HEAD
jupyter*
=======
jupyter_files*
>>>>>>> 695f5eae
<|MERGE_RESOLUTION|>--- conflicted
+++ resolved
@@ -172,8 +172,4 @@
 
 # JM
 jm/
-<<<<<<< HEAD
-jupyter*
-=======
-jupyter_files*
->>>>>>> 695f5eae
+jupyter_files*