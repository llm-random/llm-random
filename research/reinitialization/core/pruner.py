from abc import ABC, abstractmethod
import torch


class BasePruner(ABC):
    def __init__(self):
        self.layers = []

    def register(self, layer):
        self.layers.append(layer)

    @abstractmethod
    def prune(self, *args, **kwargs):
        ...


class Pruner(BasePruner):
    scheduler = None

    def after_backprop(self, step):
        print("After backprop step")
        for i, layer in enumerate(self.layers):
            if hasattr(layer, "after_backprop"):
                layer.after_backprop(f"Layer {i+1}", step)

    def log_light(self, step):
        print("Light logging step")
        for i, layer in enumerate(self.layers):
            if hasattr(layer, "log_light"):
                layer.log_light(f"Layer {i+1}", step)

    def log_heavy(self, step):
        print("Heavy logging step")
        for i, layer in enumerate(self.layers):
            if hasattr(layer, "log_heavy"):
                layer.log_heavy(f"Layer {i+1}", step)

    def prune(self, prob: float):
        print("Pruning step")
        for layer in self.layers:
            layer.prune(prob)

    def decrement_immunity(self):
        for layer in self.layers:
            if hasattr(layer, "decrement_immunity"):
                layer.decrement_immunity()

    def pre_retrain(self):
        print("Pre retrain")
        for layer in self.layers:
            if hasattr(layer, "pre_retrain"):
                layer.pre_retrain()

    def post_retrain(self):
        print("Post retrain")
        for layer in self.layers:
            if hasattr(layer, "post_retrain"):
                layer.post_retrain()

    def prepare_new(self, prob: float):
        print("Preparing new step")
        for layer in self.layers:
            if hasattr(layer, "prepare_new_weights"):
                layer.prepare_new_weights(prob)

    def apply_new_weights(self):
        print("Applying new weights")
        for layer in self.layers:
            if hasattr(layer, "apply_new_weights"):
                layer.apply_new_weights()

    def set_saving_stats(self):
        for layer in self.layers:
            if hasattr(layer, "save_stats"):
                layer.save_stats = True

<<<<<<< HEAD
    def get_auxiliary_loss(self) -> torch.Tensor:
        aux_loss = torch.tensor(0, dtype=float)
        for layer in self.layers:
            if hasattr(layer, "get_auxiliary_loss"):
                layer_aux_loss = layer.get_auxiliary_loss()
                if layer_aux_loss.device != aux_loss.device:
                    aux_loss = aux_loss.to(layer_aux_loss.device)
                aux_loss += layer_aux_loss
        return aux_loss
=======
    def prepare_neuron_diff_idx(self, n_samples, sample_size):
        for layer in self.layers:
            if hasattr(layer, "prepare_neuron_diff_idx"):
                layer.prepare_neuron_diff_idx(n_samples, sample_size)

    def enable_neuron_diff(self, ff_layer_num: int, sample_number: int):
        self.layers[ff_layer_num].enable_neuron_diff(sample_number)

    def disable_neuron_diff(self):
        for layer in self.layers:
            if hasattr(layer, "disable_neuron_diff"):
                layer.disable_neuron_diff()

    def get_activation_ratios_of_masked_neurons(self, layer_num: int):
        if not hasattr(self.layers[layer_num], "activation_ratios_of_masked_neurons"):
            raise ValueError("Property activate ratio not present")
        return self.layers[layer_num].activation_ratios_of_masked_neurons()
>>>>>>> e7234864
<|MERGE_RESOLUTION|>--- conflicted
+++ resolved
@@ -74,7 +74,6 @@
             if hasattr(layer, "save_stats"):
                 layer.save_stats = True
 
-<<<<<<< HEAD
     def get_auxiliary_loss(self) -> torch.Tensor:
         aux_loss = torch.tensor(0, dtype=float)
         for layer in self.layers:
@@ -84,7 +83,7 @@
                     aux_loss = aux_loss.to(layer_aux_loss.device)
                 aux_loss += layer_aux_loss
         return aux_loss
-=======
+
     def prepare_neuron_diff_idx(self, n_samples, sample_size):
         for layer in self.layers:
             if hasattr(layer, "prepare_neuron_diff_idx"):
@@ -101,5 +100,4 @@
     def get_activation_ratios_of_masked_neurons(self, layer_num: int):
         if not hasattr(self.layers[layer_num], "activation_ratios_of_masked_neurons"):
             raise ValueError("Property activate ratio not present")
-        return self.layers[layer_num].activation_ratios_of_masked_neurons()
->>>>>>> e7234864
+        return self.layers[layer_num].activation_ratios_of_masked_neurons()