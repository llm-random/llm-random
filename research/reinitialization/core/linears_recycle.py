--- conflicted
+++ resolved
@@ -391,15 +391,9 @@
 
     @property
     def neuron_magnitudes(self):
-<<<<<<< HEAD
         if self.mode == "regular" or self.mode == "neuron_diff":
             weights1 = misc.einsum("f m -> f", self.lin1.weight**2)
             weights2 = misc.einsum("m f -> f", self.lin2.weight**2)
-=======
-        if self.mode == "regular":
-            weights1 = self.lin1.weight
-            weights2 = self.lin2.weight
->>>>>>> 0fee9ecd
         elif self.mode == "new_neurons":
             weights1 = misc.einsum(
                 "f, f m -> f m", self.mask, self.lin1.weight.data
