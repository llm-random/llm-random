import math

import torch
import torch.nn as nn
import torch.nn.functional as F
from torch.nn.init import kaiming_uniform_
import numpy as np
import plotly.express as px

from lizrd.core.misc import Linear

from lizrd.support.logging import (
    get_current_logger,
    log_plot as log_plot,
)
from research.reinitialization.core.pruner import Pruner
from lizrd.core import misc
import math


class RandomUnstructRecycleFF(nn.Module):
    """Feed-Forward layer with recycling"""

    def __init__(self, dmodel: int, dff: int, pruner: Pruner):
        super().__init__()
        self.lin1 = Linear(dmodel, dff)
        self.lin2 = Linear(dff, dmodel)
        pruner.register(self)

    def forward(self, x: torch.Tensor) -> torch.Tensor:
        x = self.lin1(x)
        x = F.relu(x)
        x = self.lin2(x)
        return x

    def prune(self, prob: float):
        self._recycle_linear(self.lin1, prob)
        self._recycle_linear(self.lin2, prob)

    def _recycle_linear(self, layer: Linear, prob: float):
        # create mask and new_weights
        mask = torch.ones(layer.weight.size())
        new_weights = kaiming_uniform_(torch.empty_like(layer.weight), a=math.sqrt(5))
        new_weights *= 3**0.5

        # prepare mask according to prob
        probs = torch.rand_like(mask)
        mask[probs <= prob] = 0

        # apply mask to weights
        layer.weight.data = mask * layer.weight.data + (1 - mask) * new_weights


class RandomStructRecycleFF(nn.Module):
    """Feedforward layer with recycling"""

    def __init__(self, dmodel: int, dff: int, pruner: Pruner):
        super().__init__()
        self.lin1 = Linear(dmodel, dff)
        self.lin2 = Linear(dff, dmodel)
        self.dff = dff
        pruner.register(self)

    def forward(self, x: torch.Tensor) -> torch.Tensor:
        x = self.lin1(x)
        x = F.relu(x)
        x = self.lin2(x)
        return x

    def prune(self, prob: float):
        # create mask
        mask = torch.ones(self.dff)

        # prepare mask according to prob
        probs = torch.rand_like(mask)
        mask[probs <= prob] = 0

        # apply mask to lin1
        new_weights = kaiming_uniform_(
            torch.empty_like(self.lin1.weight), a=math.sqrt(5)
        )
        new_weights *= 3**0.5

        self.lin1.weight.data = misc.einsum(
            "f, f m -> f m", mask, self.lin1.weight.data
        ) + misc.einsum("f, f m -> f m", 1 - mask, new_weights)
        self.lin1.bias.data = misc.einsum("f, f -> f", mask, self.lin1.bias.data)

        # apply mask to lin2
        # bias is intentionally not recycled here
        new_weights = kaiming_uniform_(
            torch.empty_like(self.lin2.weight), a=math.sqrt(5)
        )
        new_weights *= 3**0.5

        self.lin2.weight.data = misc.einsum(
            "f, m f -> m f", mask, self.lin2.weight.data
        ) + misc.einsum("f, m f -> m f", 1 - mask, new_weights)


class UnstructMagnitudeRecycleFF(nn.Module):
    def __init__(self, dmodel: int, dff: int, pruner: Pruner):
        super().__init__()
        self.lin1 = Linear(dmodel, dff)
        self.lin2 = Linear(dff, dmodel)
        pruner.register(self)

    def forward(self, x: torch.Tensor) -> torch.Tensor:
        x = self.lin1(x)
        x = F.relu(x)
        x = self.lin2(x)
        return x

    def prune(self, prob: float):
        self._recycle_linear(self.lin1, prob)
        self._recycle_linear(self.lin2, prob)

    def _recycle_linear(self, layer: Linear, prob: float):
        # create mask and new_weights
        weights = layer.weight.data
        mask = torch.ones_like(weights, requires_grad=False)
        new_weights = kaiming_uniform_(
            torch.empty_like(layer.weight), a=math.sqrt(5 * 3)
        )

        # Determine indices of less important weights
        weights = layer.weight.data
        n_els_weights = torch.numel(weights)
        n_to_prune = round(prob * n_els_weights)
        topk = torch.topk(torch.abs(weights).view(-1), n_to_prune, largest=False)

        mask.view(-1)[topk.indices] = 0
        layer.weight.data = mask * layer.weight.data + (1 - mask) * new_weights


class StructMagnitudeRecycleFF(nn.Module):
    def __init__(self, dmodel: int, dff: int, pruner: Pruner):
        super().__init__()
        self.lin1 = Linear(dmodel, dff)
        self.lin2 = Linear(dff, dmodel)
        self.dff = dff
        pruner.register(self)

    def forward(self, x: torch.Tensor) -> torch.Tensor:
        x = self.lin1(x)
        x = F.relu(x)
        x = self.lin2(x)
        return x

    def prune(self, prob: float):
        device = self.lin1.weight.device

        # create mask
        mask = torch.ones(self.dff).to(device)

        # prepare mask
        weights1 = misc.einsum("f m -> f", self.lin1.weight**2)
        weights2 = misc.einsum("m f -> f", self.lin2.weight**2)
        weights = weights1 * weights2
        n_els_weights = torch.numel(weights)
        assert n_els_weights == self.dff
        n_to_prune = round(prob * n_els_weights)
        topk = torch.topk(torch.abs(weights).view(-1), n_to_prune, largest=False)
        mask[topk.indices] = 0

        # apply mask to lin1
        new_weights = kaiming_uniform_(
            torch.empty_like(self.lin1.weight), a=math.sqrt(5)
        )
        new_weights *= 3**0.5

        self.lin1.weight.data = misc.einsum(
            "f, f m -> f m", mask, self.lin1.weight.data
        ) + misc.einsum("f, f m -> f m", 1 - mask, new_weights)
        self.lin1.bias.data = misc.einsum("f, f -> f", mask, self.lin1.bias.data)

        # apply mask to lin2
        new_weights = kaiming_uniform_(
            torch.empty_like(self.lin2.weight), a=math.sqrt(5)
        )
        new_weights *= 3**0.5

        self.lin2.weight.data = misc.einsum(
            "f, m f -> m f", mask, self.lin2.weight.data
        ) + misc.einsum("f, m f -> m f", 1 - mask, new_weights)


class StructMagnitudeRecycleImmunityFF(nn.Module):
    def __init__(
        self,
        dmodel: int,
        dff: int,
        pruner: Pruner,
        immunity_start_value: int,
        reinit_dist: str = "init",
    ):
        super().__init__()
        self.lin1 = Linear(dmodel, dff)
        self.lin2 = Linear(dff, dmodel)
        self.dff = dff
        self.immunity_start_value = immunity_start_value
        self.immunity = nn.parameter.Parameter(
            torch.full((dff,), immunity_start_value), requires_grad=False
        )
        assert reinit_dist in ["init", "zero", "follow_normal"]
        self.reinit_dist = reinit_dist
        pruner.register(self)

    def forward(self, x: torch.Tensor) -> torch.Tensor:
        x = self.lin1(x)
        x = F.relu(x)
        x = self.lin2(x)
        return x

    def decrement_immunity(self):
        self.immunity = nn.parameter.Parameter(
            torch.max(
                torch.zeros_like(self.immunity, device=self.lin1.weight.device),
                self.immunity - 1,
            ),
            requires_grad=False,
        )

    def get_new_weight(self, layer):
        if self.reinit_dist == "zero":
            new_weights = torch.zeros_like(layer.weight)
        elif self.reinit_dist == "init":
            new_weights = kaiming_uniform_(
                torch.empty_like(layer.weight), a=math.sqrt(5)
            )
            new_weights *= 3**0.5
        elif self.reinit_dist == "follow_normal":
            std = layer.weight.std().detach().cpu().item()
            mean = layer.weight.mean().detach().cpu().item()
            new_weights = torch.normal(mean, std, size=layer.weight.shape)
        return new_weights

    def reinitialize_layer1(self, mask: torch.Tensor):
        layer = self.lin1

        new_weights = self.get_new_weight(layer)

        layer.weight.data = misc.einsum(
            "f, f m -> f m", mask, layer.weight.data
        ) + misc.einsum(
            "f, f m -> f m", 1 - mask, new_weights
        )  # type: ignore
        layer.bias.data = misc.einsum("f, f -> f", mask, layer.bias.data)  # type: ignore

    def reinitialize_layer2(self, mask: torch.Tensor):
        layer = self.lin2

        new_weights = self.get_new_weight(layer)

        self.lin2.weight.data = misc.einsum(
            "f, m f -> m f", mask, self.lin2.weight.data
        ) + misc.einsum("f, m f -> m f", 1 - mask, new_weights)

    def reinitialize(self, mask):
        self.reinitialize_layer1(self.lin1, mask)
        self.reinitialize_layer2(self.lin2, mask)

    def prune(self, prob: float):
        device = self.lin1.weight.device

        # create mask
        mask = torch.ones(self.dff).to(device)

        # prepare mask
        weights1 = misc.einsum("f m -> f", self.lin1.weight**2)
        weights2 = misc.einsum("m f -> f", self.lin2.weight**2)
        weights = weights1 * weights2
        weights[self.immunity > 0] = float("inf")
        n_els_weights = torch.numel(weights)
        assert n_els_weights == self.dff
        n_to_prune = round(prob * n_els_weights)
        topk = torch.topk(torch.abs(weights).view(-1), n_to_prune, largest=False)
        mask[topk.indices] = 0

        self.immunity[topk.indices] = self.immunity_start_value

        self.reinitialize(mask)


def prepare_for_logging(x):
    return x.view(-1).detach().cpu().numpy()


def prepare_subset_for_logging(xs, p=None, size=None):
    xs = [prepare_for_logging(x) for x in xs]
    if size is not None:
        random_indices = np.random.choice(len(xs[0]), size, replace=False)
    else:
        random_indices = np.random.choice(
            len(xs[0]), int(len(xs[0]) * p), replace=False
        )
    return [x[random_indices] for x in xs]


class RetrainRecycleFF(nn.Module):
    def __init__(
        self,
        dmodel: int,
        dff: int,
        pruner: Pruner,
        retrain_without_reinit: bool = False,
        random_indexes: bool = False,
        highest_magnitudes: bool = False,
    ):
        super().__init__()
        self.lin1 = Linear(dmodel, dff, bias=False)
        self.lin2 = Linear(dff, dmodel, bias=False)
        self.dff = dff
        self.new_weights_1 = nn.Parameter(torch.empty_like(self.lin1.weight))
        self.new_weights_2 = nn.Parameter(torch.empty_like(self.lin2.weight))
        pruner.register(self)
        self.mode = "regular"
        device = torch.device("cuda" if torch.cuda.is_available() else "cpu")
        self.recycle_counter = torch.zeros(self.dff).to(device)
        self.recently_pruned = torch.full((dff,), False).to(device)
        self.current_activations = self.activation_ratio = np.zeros(dff)
        self.save_stats = False
        self.neuron_diff_mask = torch.ones(self.dff).to(device)
        self.retrain_without_reinit = retrain_without_reinit
        self.random_indexes = random_indexes
        self.highest_magnitudes = highest_magnitudes

    def _regular_forward(self, x: torch.Tensor) -> torch.Tensor:
        x = self.lin1(x)
        x = F.relu(x)

        # save activation stats
        self._save_activation_stats(x)

        x = self.lin2(x)
        return x

    def _new_neurons_forward(self, x: torch.Tensor) -> torch.Tensor:
        # Apply FF1
        assert self.lin1.weight.data.shape == self.new_weights_1.shape
        lin_weights_1 = misc.einsum(
            "f, f m -> f m", self.mask, self.lin1.weight.detach()
        ) + misc.einsum("f, f m -> f m", 1 - self.mask, self.new_weights_1)
        x = misc.einsum("... i, o i -> ... o", x, lin_weights_1)
        assert self.lin1.weight.data.shape == lin_weights_1.shape
        assert self.mask.requires_grad == False
        assert self.new_weights_1.requires_grad == True
        assert self.lin1.weight.requires_grad == False

        # relu
        x = F.relu(x)

        # save activation stats
        self._save_activation_stats(x)

        # Appply FF2
        assert self.lin2.weight.data.shape == self.new_weights_2.shape
        lin_weights_2 = misc.einsum(
            "f, m f -> m f", self.mask, self.lin2.weight.detach()
        ) + misc.einsum("f, m f -> m f", 1 - self.mask, self.new_weights_2)
        assert self.lin2.weight.data.shape == lin_weights_2.shape
        assert self.mask.requires_grad == False
        assert self.new_weights_2.requires_grad == True
        assert self.lin2.weight.requires_grad == False
        x = misc.einsum("... i, o i -> ... o", x, lin_weights_2)

        return x

    def _neuron_diff_forward(self, x: torch.Tensor):
        x = self.lin1(x)

        x = F.relu(x)

        # mask some neurons
        mask = torch.ones(self.dff).to(x.device)
        mask[self.neuron_diff_current_idx] = 0
        x = misc.einsum("... i, i -> ... i", x, mask)

        x = self.lin2(x)

        return x

    def _save_activation_stats(self, x: torch.Tensor):
        if self.save_stats:
            self.current_activations = x.sum(dim=[0, 1]).detach().cpu().numpy()
            self.activation_ratio = (x > 0).float().mean(dim=[0, 1]).cpu().numpy()
            x_flattened = x.flatten().detach().cpu().numpy()
            random_indices = np.random.choice(
                x_flattened.shape[0], min(x_flattened.shape[0], 1024), replace=False
            )
            self.some_activations = x_flattened[random_indices]
            self.save_stats = False

    @property
    def neuron_magnitudes(self):
        if self.mode == "regular" or self.mode == "neuron_diff":
            weights1 = misc.einsum("f m -> f", self.lin1.weight**2)
            weights2 = misc.einsum("m f -> f", self.lin2.weight**2)
        elif self.mode == "new_neurons":
            lin_weights_1 = misc.einsum(
                "f, f m -> f m", self.mask, self.lin1.weight.data
            ) + misc.einsum("f, f m -> f m", 1 - self.mask, self.new_weights_1)
            weights1 = misc.einsum("f m -> f", lin_weights_1**2)
            lin_weights_2 = misc.einsum(
                "f, m f -> m f", self.mask, self.lin2.weight.data
            ) + misc.einsum("f, m f -> m f", 1 - self.mask, self.new_weights_2)
            weights2 = misc.einsum("m f -> f", lin_weights_2)

        weights = weights1 * weights2
        return weights.flatten()

    def forward(self, x: torch.Tensor) -> torch.Tensor:
        if self.mode == "regular":
            return self._regular_forward(x)
        elif self.mode == "new_neurons":
            return self._new_neurons_forward(x)
        elif self.mode == "neuron_diff":
            return self._neuron_diff_forward(x)

    def prepare_neuron_diff_idx(self, n_samples, sample_size):
        assert n_samples * sample_size <= self.dff
        idx = torch.randperm(self.dff)[: n_samples * sample_size]
        self.neuron_diff_idx = idx.reshape(n_samples, sample_size)

    def enable_neuron_diff(self, sample_number: int):
        self.mode = "neuron_diff"
        self.neuron_diff_current_idx = self.neuron_diff_idx[sample_number]

    def activation_ratios_of_masked_neurons(self):
        return self.activation_ratio[self.neuron_diff_current_idx]
<<<<<<< HEAD

    def neuron_magnitudes_of_masked_neurons(self):
        return self.neuron_magnitudes[self.neuron_diff_current_idx]
=======
>>>>>>> e7234864

    def disable_neuron_diff(self):
        self.mode = "regular"

    def prepare_new_weights(self, prob: float):
        # prepare mask
        self.mask = torch.ones(self.dff, requires_grad=False).to(
            self.lin1.weight.device
        )
        weights1 = misc.einsum("f m -> f", self.lin1.weight**2)
        weights2 = misc.einsum("m f -> f", self.lin2.weight**2)
        weights = weights1 * weights2

        n_els_weights = torch.numel(weights)
        assert n_els_weights == self.dff

        n_to_prune = round(prob * n_els_weights)
        if self.random_indexes:
            self.mask[torch.randperm(self.dff)[: round(prob * self.dff)]] = 0
        elif self.highest_magnitudes:
            topk = torch.topk(torch.abs(weights).view(-1), n_to_prune, largest=True)
            self.mask[topk.indices] = 0
        else:
            topk = torch.topk(torch.abs(weights).view(-1), n_to_prune, largest=False)
            self.mask[topk.indices] = 0

        # prepare new weights for lin1
        with torch.no_grad():
            if self.retrain_without_reinit:
                self.new_weights_1.copy_(self.lin1.weight.data)
            else:
                self.new_weights_1.normal_(
                    mean=self.lin1.weight.mean(), std=self.lin1.weight.std()
                )

        # prepare new weights for lin2
        with torch.no_grad():
            if self.retrain_without_reinit:
                self.new_weights_2.copy_(self.lin2.weight.data)
            else:
                self.new_weights_2.normal_(
                    mean=self.lin2.weight.mean(), std=self.lin2.weight.std()
                )

        # save statistics
        self.recycle_counter += 1 - self.mask  # weights
        self.recently_pruned = (1 - self.mask).bool()

    def apply_new_weights(self):
        with torch.no_grad():
            self.lin1.weight.data = misc.einsum(
                "f, f m -> f m", self.mask, self.lin1.weight.detach()
            ) + misc.einsum(
                "f, f m -> f m", 1 - self.mask, self.new_weights_1.detach()
            )  # czy te operacje są różniczkowane?

            self.lin2.weight.data = misc.einsum(
                "f, m f -> m f", self.mask, self.lin2.weight.detach()
            ) + misc.einsum("f, m f -> m f", 1 - self.mask, self.new_weights_2.detach())

    def pre_retrain(self):
        self.new_weights_1.requires_grad = True
        self.new_weights_2.requires_grad = True
        self.mode = "new_neurons"

    def post_retrain(self):
        self.mode = "regular"

    def log_recycle_magnitude(self, layer_name, step: int):
        tensor = self.recycle_counter.flatten().cpu()
        values = tensor.tolist()
        fig = px.histogram(values)
        log_plot(
            title="No. of times neurons have been recycled",
            series=layer_name,
            iteration=step,
            figure=fig,
        )

    def log_magnitude(self, layer_name, step: int):
        tensor = self.neuron_magnitudes.flatten().cpu()
        values = tensor.tolist()
        fig = px.histogram(values)
        log_plot(
            title="Magnitude of all neurons",
            series=layer_name,
            iteration=step,
            figure=fig,
        )

    def log_activations(self, layer_name: str, step: int):
        values = self.current_activations.tolist()
        fig = px.histogram(values)
        get_current_logger().report_plotly(
            title="Average activations of all neurons",
            series=layer_name,
            iteration=step,
            figure=fig,
        )

    def log_activation_ratios(self, layer_name: str, step: int):
        values = self.activation_ratio.tolist()
        fig = px.histogram(values)
        get_current_logger().report_plotly(
            title="Average ratio of activation per neuron",
            series=layer_name,
            iteration=step,
            figure=fig,
        )

    def log_activations_sampled(self, layer_name: str, step: int):
        values = self.some_activations.tolist()
        fig = px.histogram(values)
        get_current_logger().report_plotly(
            title="Activations of sampled neurons",
            series=layer_name,
            iteration=step,
            figure=fig,
        )

    def log_recently_pruned_magnitude(self, layer_name, step: int):
        val = self.neuron_magnitudes[self.recently_pruned].mean().item()
        if not math.isnan(val) and not math.isinf(val):
            get_current_logger().report_scalar(
                title="mean_magn_of_recycled_layer",
                series=layer_name,
                iteration=step,
                value=val,
            )
        else:
            print("mean_magn_of_recycled_layer is nan or inf")

    def log_scatter_magnitude_activation(self, layer_name: str, step: int):
        fig = px.scatter(
            x=self.neuron_magnitudes.flatten().cpu().tolist(),
            y=self.activation_ratio.flatten().tolist(),
        )
        fig.update_layout(xaxis_title="Magnitude", yaxis_title="Activation ratio")
        get_current_logger().report_plotly(
            title="Magnitude vs activation",
            series=layer_name,
            iteration=step,
            figure=fig,
        )

    def log_heavy(self, layer_name: str, step: int):
        get_current_logger().flush_if_necessary()
        self.log_activations(layer_name, step)
        get_current_logger().flush_if_necessary()
        self.log_activation_ratios(layer_name, step)
        get_current_logger().flush_if_necessary()
        self.log_activations_sampled(layer_name, step)
        get_current_logger().flush_if_necessary()
        self.log_recycle_magnitude(layer_name, step)
        get_current_logger().flush_if_necessary()
        self.log_magnitude(layer_name, step)
        get_current_logger().flush_if_necessary()
        self.log_scatter_magnitude_activation(layer_name, step)
        get_current_logger().flush_if_necessary()

    def log_light(self, layer_name: str, step: int):
        self.log_recently_pruned_magnitude(layer_name, step)<|MERGE_RESOLUTION|>--- conflicted
+++ resolved
@@ -428,12 +428,9 @@
 
     def activation_ratios_of_masked_neurons(self):
         return self.activation_ratio[self.neuron_diff_current_idx]
-<<<<<<< HEAD
 
     def neuron_magnitudes_of_masked_neurons(self):
         return self.neuron_magnitudes[self.neuron_diff_current_idx]
-=======
->>>>>>> e7234864
 
     def disable_neuron_diff(self):
         self.mode = "regular"
