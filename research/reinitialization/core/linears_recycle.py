--- conflicted
+++ resolved
@@ -178,10 +178,6 @@
         ) + misc.einsum("f, m f -> m f", 1 - mask, new_weights)
 
 
-<<<<<<< HEAD
-class RetrainRecycleFF(nn.Module):
-    def __init__(self, dmodel: int, dff: int, pruner: Pruner):
-=======
 class StructMagnitudeRecycleImmunityFF(nn.Module):
     def __init__(
         self,
@@ -191,19 +187,10 @@
         immunity_start_value: int,
         reinit_dist: str = "init",
     ):
->>>>>>> 54e8f635
         super().__init__()
         self.lin1 = Linear(dmodel, dff)
         self.lin2 = Linear(dff, dmodel)
         self.dff = dff
-<<<<<<< HEAD
-        self.new_weights_1 = nn.Parameter(torch.empty_like(self.lin1.weight))
-        self.new_weights_2 = nn.Parameter(torch.empty_like(self.lin2.weight))
-        pruner.register(self)
-        self.mode = "regular"
-
-    def _regular_forward(self, x: torch.Tensor) -> torch.Tensor:
-=======
         self.immunity_start_value = immunity_start_value
         self.immunity = nn.parameter.Parameter(
             torch.full((dff,), immunity_start_value), requires_grad=False
@@ -213,46 +200,11 @@
         pruner.register(self)
 
     def forward(self, x: torch.Tensor) -> torch.Tensor:
->>>>>>> 54e8f635
-        x = self.lin1(x)
-        x = F.relu(x)
-        x = self.lin2(x)
-        return x
-
-<<<<<<< HEAD
-    def _new_neurons_forward(self, x: torch.Tensor) -> torch.Tensor:
-        # Apply FF1
-        lin_weights_1 = misc.einsum(
-            "f, f m -> f m", self.mask, self.lin1.weight.data
-        ) + misc.einsum("f, f m -> f m", 1 - self.mask, self.new_weights_1)
-        lin_bias_1 = misc.einsum("f, f -> f", self.mask, self.lin1.bias.data)
-        x = misc.einsum("... i, o i -> ... o", x, lin_weights_1) + lin_bias_1
-
-        # Appply FF2
-        assert self.lin2.weight.data.shape == self.new_weights_2.shape
-        lin_weights_2 = misc.einsum(
-            "f, m f -> m f", self.mask, self.lin2.weight.data
-        ) + misc.einsum("f, m f -> m f", 1 - self.mask, self.new_weights_2)
-        assert self.lin2.weight.data.shape == lin_weights_2.shape
-        x = misc.einsum("... i, o i -> ... o", x, lin_weights_2) + self.lin2.bias.data
-
-        return x
-
-    def forward(self, x: torch.Tensor) -> torch.Tensor:
-        if self.mode == "regular":
-            return self._regular_forward(x)
-        elif self.mode == "new_neurons":
-            return self._new_neurons_forward(x)
-
-    def prepare_new_weights(self, prob: float):
-        # prepare mask
-        self.mask = torch.ones(self.dff, requires_grad=False).to(
-            self.lin1.weight.device
-        )
-        weights1 = misc.einsum("f m -> f", self.lin1.weight**2)
-        weights2 = misc.einsum("m f -> f", self.lin2.weight**2)
-        weights = weights1 * weights2
-=======
+        x = self.lin1(x)
+        x = F.relu(x)
+        x = self.lin2(x)
+        return x
+
     def decrement_immunity(self):
         self.immunity = nn.parameter.Parameter(
             torch.max(
@@ -312,12 +264,72 @@
         weights2 = misc.einsum("m f -> f", self.lin2.weight**2)
         weights = weights1 * weights2
         weights[self.immunity > 0] = float("inf")
->>>>>>> 54e8f635
         n_els_weights = torch.numel(weights)
         assert n_els_weights == self.dff
         n_to_prune = round(prob * n_els_weights)
         topk = torch.topk(torch.abs(weights).view(-1), n_to_prune, largest=False)
-<<<<<<< HEAD
+        mask[topk.indices] = 0
+
+        self.immunity[topk.indices] = self.immunity_start_value
+
+        torch.mean(self.lin1.weight.data**2, dim=1)
+
+        self.reinitialize(mask)
+
+
+class RetrainRecycleFF(nn.Module):
+    def __init__(self, dmodel: int, dff: int, pruner: Pruner):
+        super().__init__()
+        self.lin1 = Linear(dmodel, dff)
+        self.lin2 = Linear(dff, dmodel)
+        self.dff = dff
+        self.new_weights_1 = nn.Parameter(torch.empty_like(self.lin1.weight))
+        self.new_weights_2 = nn.Parameter(torch.empty_like(self.lin2.weight))
+        pruner.register(self)
+        self.mode = "regular"
+
+    def _regular_forward(self, x: torch.Tensor) -> torch.Tensor:
+        x = self.lin1(x)
+        x = F.relu(x)
+        x = self.lin2(x)
+        return x
+
+    def _new_neurons_forward(self, x: torch.Tensor) -> torch.Tensor:
+        # Apply FF1
+        lin_weights_1 = misc.einsum(
+            "f, f m -> f m", self.mask, self.lin1.weight.data
+        ) + misc.einsum("f, f m -> f m", 1 - self.mask, self.new_weights_1)
+        lin_bias_1 = misc.einsum("f, f -> f", self.mask, self.lin1.bias.data)
+        x = misc.einsum("... i, o i -> ... o", x, lin_weights_1) + lin_bias_1
+
+        # Appply FF2
+        assert self.lin2.weight.data.shape == self.new_weights_2.shape
+        lin_weights_2 = misc.einsum(
+            "f, m f -> m f", self.mask, self.lin2.weight.data
+        ) + misc.einsum("f, m f -> m f", 1 - self.mask, self.new_weights_2)
+        assert self.lin2.weight.data.shape == lin_weights_2.shape
+        x = misc.einsum("... i, o i -> ... o", x, lin_weights_2) + self.lin2.bias.data
+
+        return x
+
+    def forward(self, x: torch.Tensor) -> torch.Tensor:
+        if self.mode == "regular":
+            return self._regular_forward(x)
+        elif self.mode == "new_neurons":
+            return self._new_neurons_forward(x)
+
+    def prepare_new_weights(self, prob: float):
+        # prepare mask
+        self.mask = torch.ones(self.dff, requires_grad=False).to(
+            self.lin1.weight.device
+        )
+        weights1 = misc.einsum("f m -> f", self.lin1.weight**2)
+        weights2 = misc.einsum("m f -> f", self.lin2.weight**2)
+        weights = weights1 * weights2
+        n_els_weights = torch.numel(weights)
+        assert n_els_weights == self.dff
+        n_to_prune = round(prob * n_els_weights)
+        topk = torch.topk(torch.abs(weights).view(-1), n_to_prune, largest=False)
         self.mask[topk.indices] = 0
 
         # prepare new weights for lin1
@@ -348,13 +360,4 @@
         self.mode = "new_neurons"
 
     def post_retrain(self):
-        self.mode = "regular"
-=======
-        mask[topk.indices] = 0
-
-        self.immunity[topk.indices] = self.immunity_start_value
-
-        torch.mean(self.lin1.weight.data**2, dim=1)
-
-        self.reinitialize(mask)
->>>>>>> 54e8f635
+        self.mode = "regular"