import argparse
from typing import List, Optional

import torch
import datetime
from clearml import Task

from lizrd.core import misc, bert
from research.reinitialization.core import linears, linears_loss
from research.reinitialization.core import linears_recycle
from research.reinitialization.core.pruner import Pruner
from lizrd.train.train_utils import (
    get_model,
    get_processed_dataset,
    Trainer,
    RetrainTrainer,
)
from research.reinitialization.core.scheduler import DelayedConstScheduler
import secrets
import os
import neptune.new as neptune
from lizrd.support.logging import ClearMLLogger, NeptuneLogger

parser = argparse.ArgumentParser()

parser.add_argument("--testing_regular", action="store_true")
parser.add_argument("--testing_recycle", action="store_true")
parser.add_argument("--use_neptune", action="store_true")
parser.add_argument("--use_clearml", action="store_true")
parser.add_argument("--use_pruner", action="store_true")
parser.add_argument("--mixed_precision", action="store_true")
parser.add_argument("--x_flop", action="store_true")
parser.add_argument("--x_logarithmic", action="store_true")


parser.add_argument("--pruner_prob", type=float, default=None)
parser.add_argument("--pruner_n_steps", type=int, default=None)
parser.add_argument("--project_name", type=str)

parser.add_argument("--name", type=str, default="")
parser.add_argument("--pruner_delay", type=int, default=0)
parser.add_argument("--pruner_n_steps_retrain", type=int, default=None)
parser.add_argument("--ff_layer", type=str, default="regular")
parser.add_argument("--bias", type=str, default="none")
parser.add_argument("--trainer_type", type=str, default="regular")
parser.add_argument("--tags", nargs="*", type=str, default=None)
parser.add_argument("--ds_seed", type=int, default=42)
parser.add_argument("--eval_ds_seed", type=int, default=1984)
parser.add_argument("--retrain_ds_seed", type=int, default=1998)

parser.add_argument("--batch_size", type=int, default=64)
parser.add_argument("--cutoff", type=int, default=128)
parser.add_argument("--dm", type=int, default=256)
parser.add_argument("--dff", type=int, default=1024)
parser.add_argument("--n_blocks", type=int, default=4)
parser.add_argument("--heads", type=int, default=2)
parser.add_argument("--dhead", type=int, default=32)
parser.add_argument("--optimizer", type=str, default="adam")
parser.add_argument("--learning_rate", type=float, default=1e-3)
parser.add_argument("--mask_loss_weight", type=float, default=1.0)
parser.add_argument("--class_loss_weight", type=float, default=1.0)
parser.add_argument("--mask_percent", type=float, default=0.15)
parser.add_argument("--n_steps", type=int, default=100_001)
parser.add_argument("--n_steps_eval", type=int, default=100)
parser.add_argument("--n_steps_log", type=int, default=5_000)
parser.add_argument("--immunity", type=int, default=10)
parser.add_argument("--reinit_dist", type=str, default="init")
parser.add_argument("--num_workers", type=int, default=8)
parser.add_argument("--sep_dir_mag_magnitude_requires_grad", action="store_true")
parser.add_argument("--sep_dir_mag_small_grad", action="store_true")
parser.add_argument("--n_log_light_steps", type=int, default=100)
parser.add_argument("--n_log_heavy_steps", type=int, default=5000)
parser.add_argument("--log_acc_steps", type=int, default=100)
parser.add_argument("--retrain_warmup_steps", type=int, default=None)
parser.add_argument("--log_neuron_diff", action="store_true")
parser.add_argument("--log_neuron_diff_sample_size", type=int, default=1)
parser.add_argument("--log_neuron_diff_n_samples", type=int, default=100)
parser.add_argument("--neuron_diff_ds_seed", type=int, default=511)
parser.add_argument("--neuron_diff_batches", type=int, default=10)
parser.add_argument("--retrain_without_reinit", action="store_true")
parser.add_argument("--random_indexes", action="store_true")
parser.add_argument("--highest_magnitudes", action="store_true")
parser.add_argument("--auxiliary_loss_weight", type=float, required=False)

parser.add_argument("--iwd_reg_pow", type=float, required=False)
parser.add_argument("--iwd_midpoint_type", type=str, required=False)
parser.add_argument("--iwd_only_smaller_neurons", action="store_true")

parser.add_argument("--weight_decay", type=float, default=0.0)

args = parser.parse_args()

# basic validation of args
if args.use_pruner and (args.pruner_n_steps is None or args.pruner_prob is None):
    raise ValueError(
        "use_pruner set but pruner_n_steps or pruner_prob or pruner_delay not set"
    )
if args.trainer_type == "retrain" and args.pruner_n_steps_retrain is None:
    raise ValueError("trainer_type is retrain but pruner_n_steps_retrain not set")
if args.trainer_type == "retrain" and not args.use_pruner:
    raise ValueError("trainer_type is retrain but use_pruner not set")
if not args.use_pruner and (
    args.pruner_n_steps is not None
    or args.pruner_prob is not None
    or args.pruner_delay > 0
):
    raise ValueError(
        "use_pruner not set but pruner_n_steps or pruner_prob or pruner_delay set"
    )

print("BEGINNING OF FILE")
print("cuda available:")
print(torch.cuda.is_available())

# constants
VOCAB_SIZE = 30522  # BertTokenizer uses this many words
DEVICE = torch.device("cuda" if torch.cuda.is_available() else "cpu")


def tags_to_name(tags: Optional[List[str]]) -> str:
    return "_".join(tags) if tags else ""


def make_concise_datetime() -> str:
    now = datetime.datetime.now()
    return str(now.year)[-2:] + "_" + now.strftime("%m-%d_%H:%M:%S")


timestamp = make_concise_datetime()
unique_timestamp = f"{timestamp}{secrets.token_urlsafe(1)}"

modelpath = f"models/{unique_timestamp}"
os.makedirs(modelpath, exist_ok=True)

# set pruner if needed
if args.use_pruner and args.pruner_n_steps:
    pruner = Pruner()
    scheduler = DelayedConstScheduler(
        n_steps_prune=args.pruner_n_steps,
        prob=args.pruner_prob,
        delay=args.pruner_delay,
        n_steps_retrain=args.pruner_n_steps_retrain,
    )
else:
    pruner = None
    scheduler = None

print(pruner)
print(scheduler)
# set ff layer
if args.ff_layer == "regular":
    ff_layer_fun = lambda: bert.FeedForward(args.dm, args.dff, bias=args.bias)
elif args.ff_layer == "unstruct_prune":
    ff_layer_fun = lambda: linears.UnstructPruneFF(args.dm, args.dff, pruner)
elif args.ff_layer == "struct_prune":
    ff_layer_fun = lambda: linears.StructPruneFF(args.dm, args.dff, pruner)
elif args.ff_layer == "unstruct_magnitude_prune":
    ff_layer_fun = lambda: linears.UnstructMagnitudePruneFF(args.dm, args.dff, pruner)
elif args.ff_layer == "struct_magnitude_prune":
    ff_layer_fun = lambda: linears.StructMagnitudePruneFF(args.dm, args.dff, pruner)
elif args.ff_layer == "unstruct_magnitude_recycle":
    ff_layer_fun = lambda: linears_recycle.UnstructMagnitudeRecycleFF(
        args.dm, args.dff, pruner
    )
elif args.ff_layer == "struct_magnitude_recycle":
    ff_layer_fun = lambda: linears_recycle.StructMagnitudeRecycleFF(
        args.dm, args.dff, pruner
    )
elif args.ff_layer == "retrain_recycle":
    ff_layer_fun = lambda: linears_recycle.RetrainRecycleFF(
        dmodel=args.dm,
        dff=args.dff,
        pruner=pruner,
        retrain_without_reinit=args.retrain_without_reinit,
        random_indexes=args.random_indexes,
        highest_magnitudes=args.highest_magnitudes,
    )
elif args.ff_layer == "struct_magnitude_recycle_with_immunity":
    ff_layer_fun = lambda: linears_recycle.StructMagnitudeRecycleImmunityFF(
        args.dm, args.dff, pruner, args.immunity, args.reinit_dist
    )
elif args.ff_layer == "masked_ff":
    ff_layer_fun = linears.MaskedFF
elif args.ff_layer == "separate_direction_magnitude_ff":
    ff_layer_fun = lambda: linears.SeparateDirectionMagnitudeFF(
        args.dm,
        args.dff,
        magnitude_requires_grad=args.sep_dir_mag_magnitude_requires_grad,
        small_grad=args.sep_dir_mag_small_grad,
        bias=args.bias,
    )
elif args.ff_layer == "log_ff":
    ff_layer_fun = lambda: linears.LogFF(args.dm, args.dff, pruner)
elif args.ff_layer == "inverse_wd":
    ff_layer_fun = lambda: linears_loss.InverseWeightDecayFF(
        dmodel=args.dm,
        dff=args.dff,
        pruner=pruner,
        only_smaller_neurons=args.iwd_only_smaller_neurons,
        reg_pow=args.iwd_reg_pow,
        midpoint_type=args.iwd_midpoint_type,
    )
else:
    raise ValueError(f"ff_layer {args.ff_layer} not recognized")

misc.print_available_gpus()
pdataset = get_processed_dataset(
    batch_size=args.batch_size,
    max_total_length=args.cutoff,
    mask_percent=args.mask_percent,
    device=DEVICE,
    num_workers=args.num_workers,
    seed=args.ds_seed,
)
eval_pdataset = get_processed_dataset(
    batch_size=args.batch_size,
    max_total_length=args.cutoff,
    mask_percent=args.mask_percent,
    device=DEVICE,
    num_workers=1,
    seed=args.eval_ds_seed,
)

model = get_model(
    max_length=args.cutoff,
    vocab_size=VOCAB_SIZE,
    ff_layer_fun=ff_layer_fun,
    dm=args.dm,
    n_blocks=args.n_blocks,
    device=DEVICE,
    attention_layer_fun=lambda: bert.Attention(args.dm, args.heads, dhead=args.dhead),
)

model_n_params = sum(p.numel() for p in model.parameters() if p.requires_grad)
embedding_params = 2 * VOCAB_SIZE * args.dm
last_layer_params = args.cutoff * args.dm
model_n_params -= embedding_params + last_layer_params

if args.use_neptune:
    run = neptune.init_run(
        project="pmtest/llm-efficiency",
        tags=args.tags,
        name=f"{args.name} {tags_to_name(args.tags)} {unique_timestamp}",
    )
    run["args"] = vars(args)
    run["working_directory"] = os.getcwd()

    auxiliary_params = {}
    if args.x_flop:
        auxiliary_params["x_flop"] = True
        auxiliary_params["batch_size"] = args.batch_size
        auxiliary_params["model_size"] = model_n_params
    if args.x_logarithmic:
        auxiliary_params["x_logarithmic"] = True
    logger = NeptuneLogger(run, auxiliary_params)
elif args.use_clearml:
    task = Task.init(
        project_name=args.project_name,
        task_name=f"{args.name} {tags_to_name(args.tags)} {unique_timestamp}",
    )
    task.connect(vars(args))
    if args.tags:
        task.add_tags(args.tags)
    logger = ClearMLLogger(task)

# set optimizer
if args.optimizer == "adam":
    optimizer = torch.optim.Adam(
        model.parameters(), lr=args.learning_rate, weight_decay=args.weight_decay
    )
elif args.optimizer == "adamw":
    optimizer = torch.optim.AdamW(
        model.parameters(), lr=args.learning_rate, weight_decay=args.weight_decay
    )
elif args.optimizer == "sgd":
    optimizer = torch.optim.SGD(
        model.parameters(), lr=args.learning_rate, weight_decay=args.weight_decay
    )

# dataset for neuron diff
if args.log_neuron_diff:
    pdataset_neuron_diff = get_processed_dataset(
        batch_size=args.batch_size,
        max_total_length=args.cutoff,
        mask_percent=args.mask_percent,
        device=DEVICE,
        num_workers=args.num_workers,
        seed=args.neuron_diff_ds_seed,
    )
else:
    pdataset_neuron_diff = None

base_trainer_params = dict(
    model=model,
    optimizer=optimizer,
    pdataset=pdataset,
    pdataset_eval=eval_pdataset,
    batch_size=args.batch_size,
    vocab_size=VOCAB_SIZE,
    mask_percent=args.mask_percent,
    mask_loss_weight=args.mask_loss_weight,
    modelpath=modelpath,
    pruner=pruner,
    logger=logger,
    scheduler=scheduler,
    mixed_precision=args.mixed_precision,
    n_log_light_steps=args.n_log_light_steps,
    n_log_heavy_steps=args.n_log_heavy_steps,
    log_acc_steps=args.log_acc_steps,
    auxiliary_loss_weight=args.auxiliary_loss_weight,
    neuron_diff_dataset=pdataset_neuron_diff,
    neuron_diff_sample_size=args.log_neuron_diff_sample_size,
    neuron_diff_n_samples=args.log_neuron_diff_n_samples,
    neuron_diff_n_batches=args.neuron_diff_batches,
)

if args.trainer_type == "retrain":
    pdataset_retrain = get_processed_dataset(
        batch_size=args.batch_size,
        max_total_length=args.cutoff,
        mask_percent=args.mask_percent,
        device=DEVICE,
        num_workers=args.num_workers,
        seed=args.retrain_ds_seed,
    )
    trainer = RetrainTrainer(
        **base_trainer_params,
        pdataset_retrain=pdataset_retrain,
        retrain_warmup_steps=args.retrain_warmup_steps,
    )
elif args.trainer_type == "regular":
<<<<<<< HEAD
    trainer = Trainer(
        model=model,
        optimizer=optimizer,
        pdataset=pdataset,
        pdataset_eval=eval_pdataset,
        batch_size=args.batch_size,
        vocab_size=VOCAB_SIZE,
        mask_percent=args.mask_percent,
        mask_loss_weight=args.mask_loss_weight,
        modelpath=modelpath,
        pruner=pruner,
        logger=logger,
        scheduler=scheduler,
        mixed_precision=args.mixed_precision,
        log_acc_steps=args.log_acc_steps,
        n_log_light_steps=args.n_log_light_steps,
        n_log_heavy_steps=args.n_log_heavy_steps,
        neuron_diff_dataset=pdataset_neuron_diff,
        neuron_diff_sample_size=args.log_neuron_diff_sample_size,
        neuron_diff_n_samples=args.log_neuron_diff_n_samples,
    )
=======
    trainer = Trainer(**base_trainer_params)
>>>>>>> a8eb78b5
else:
    raise ValueError(f"trainer_type {args.trainer_type} not recognized")

trainer.train(args.n_steps, args.n_steps_eval)<|MERGE_RESOLUTION|>--- conflicted
+++ resolved
@@ -80,7 +80,7 @@
 parser.add_argument("--retrain_without_reinit", action="store_true")
 parser.add_argument("--random_indexes", action="store_true")
 parser.add_argument("--highest_magnitudes", action="store_true")
-parser.add_argument("--auxiliary_loss_weight", type=float, required=False)
+parser.add_argument("--auxiliary_loss_weight", default=0.0, type=float, required=False)
 
 parser.add_argument("--iwd_reg_pow", type=float, required=False)
 parser.add_argument("--iwd_midpoint_type", type=str, required=False)
@@ -329,31 +329,7 @@
         retrain_warmup_steps=args.retrain_warmup_steps,
     )
 elif args.trainer_type == "regular":
-<<<<<<< HEAD
-    trainer = Trainer(
-        model=model,
-        optimizer=optimizer,
-        pdataset=pdataset,
-        pdataset_eval=eval_pdataset,
-        batch_size=args.batch_size,
-        vocab_size=VOCAB_SIZE,
-        mask_percent=args.mask_percent,
-        mask_loss_weight=args.mask_loss_weight,
-        modelpath=modelpath,
-        pruner=pruner,
-        logger=logger,
-        scheduler=scheduler,
-        mixed_precision=args.mixed_precision,
-        log_acc_steps=args.log_acc_steps,
-        n_log_light_steps=args.n_log_light_steps,
-        n_log_heavy_steps=args.n_log_heavy_steps,
-        neuron_diff_dataset=pdataset_neuron_diff,
-        neuron_diff_sample_size=args.log_neuron_diff_sample_size,
-        neuron_diff_n_samples=args.log_neuron_diff_n_samples,
-    )
-=======
     trainer = Trainer(**base_trainer_params)
->>>>>>> a8eb78b5
 else:
     raise ValueError(f"trainer_type {args.trainer_type} not recognized")
 
