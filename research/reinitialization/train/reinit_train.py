import argparse
from typing import List, Optional

import torch
import datetime
from clearml import Task

from lizrd.core import misc, bert
from lizrd.scripts.grid_utils import get_machine_backend, MachineBackend
from research.reinitialization.core import linears
from research.reinitialization.core import linears_recycle
from research.reinitialization.core.pruner import Pruner
from lizrd.train.train_utils import (
    get_model,
    get_processed_dataset,
    Trainer,
    RetrainTrainer,
)
from research.reinitialization.core.scheduler import DelayedConstScheduler
import secrets
import os
import neptune.new as neptune
from lizrd.support.logging import ClearMLLogger, NeptuneLogger

VOCAB_SIZE = 30522  # BertTokenizer uses this many words

parser = argparse.ArgumentParser()

parser.add_argument("--testing_regular", action="store_true")
parser.add_argument("--testing_recycle", action="store_true")
parser.add_argument("--use_neptune", action="store_true")
parser.add_argument("--use_clearml", action="store_true")
parser.add_argument("--use_pruner", action="store_true")
parser.add_argument("--mixed_precision", action="store_true")
parser.add_argument("--x_flop", action="store_true")
parser.add_argument("--x_logarithmic", action="store_true")

parser.add_argument("--pruner_prob", type=float, default=None)
parser.add_argument("--pruner_n_steps", type=int, default=None)
parser.add_argument("--project_name", type=str)

parser.add_argument("--name", type=str, default="")
parser.add_argument("--pruner_delay", type=int, default=0)
parser.add_argument("--pruner_n_steps_retrain", type=int, default=None)
parser.add_argument("--ff_layer", type=str, default="regular")
parser.add_argument("--trainer_type", type=str, default="regular")
parser.add_argument("--tags", nargs="*", type=str, default=None)
parser.add_argument("--ds_seed", type=int, default=42)
parser.add_argument("--eval_ds_seed", type=int, default=1984)
parser.add_argument("--retrain_ds_seed", type=int, default=1998)

parser.add_argument("--batch_size", type=str, default=64)
parser.add_argument("--batch_size_buffer", type=float, default=None)
parser.add_argument("--cutoff", type=int, default=128)
parser.add_argument("--dm", type=int, default=256)
parser.add_argument("--dff", type=str, default="auto")
parser.add_argument("--n_blocks", type=int, default=4)
parser.add_argument("--heads", type=int, default=2)
parser.add_argument("--dhead", type=int, default=32)
parser.add_argument("--optimizer", type=str, default="adam")
parser.add_argument("--learning_rate", type=float, default=1e-3)
parser.add_argument("--mask_loss_weight", type=float, default=1.0)
parser.add_argument("--class_loss_weight", type=float, default=1.0)
parser.add_argument("--mask_percent", type=float, default=0.15)
parser.add_argument("--n_steps", type=int, default=100_001)
parser.add_argument("--n_steps_eval", type=int, default=100)
parser.add_argument("--n_steps_log", type=int, default=5_000)
parser.add_argument("--immunity", type=int, default=10)
parser.add_argument("--reinit_dist", type=str, default="init")
parser.add_argument("--num_workers", type=int, default=8)
parser.add_argument("--n_log_light_steps", type=int, default=100)
parser.add_argument("--n_log_heavy_steps", type=int, default=5000)
parser.add_argument("--log_acc_steps", type=int, default=100)
parser.add_argument("--retrain_warmup_steps", type=int, default=None)
parser.add_argument("--log_neuron_diff", action="store_true")
parser.add_argument("--log_neuron_diff_sample_size", type=int, default=1)
parser.add_argument("--log_neuron_diff_n_samples", type=int, default=100)
parser.add_argument("--neuron_diff_ds_seed", type=int, default=511)
parser.add_argument("--neuron_diff_batches", type=int, default=10)
parser.add_argument("--retrain_without_reinit", action="store_true")
parser.add_argument("--random_indexes", action="store_true")
parser.add_argument("--highest_magnitudes", action="store_true")
parser.add_argument("--weight_decay", type=float, default=0.0)

args = parser.parse_args()

<<<<<<< HEAD
if args.dff == "auto":
    args.dff = args.dm * 4
else:
    args.dff = int(args.dff)

ATHENA_MEMORY_CONST = 2.192e7
ENTROPY_MEMORY_CONST = 5.48e6
LOCAL_MEMORY_CONST = 5e5


def batch_size_heuristic(memory_const: float) -> int:
    buffer = args.batch_size_buffer or 1
    return max(
        1, int(memory_const / (args.dm * args.n_blocks * 12 + VOCAB_SIZE)) * buffer
    )


if args.batch_size == "auto":
    if get_machine_backend() == MachineBackend.ENTROPY:
        args.batch_size = batch_size_heuristic(ATHENA_MEMORY_CONST)
    elif get_machine_backend() == MachineBackend.ENTROPY:
        args.batch_size = batch_size_heuristic(ENTROPY_MEMORY_CONST)
else:
    args.batch_size = int(args.batch_size)

# useful predefined configs for debugging locally
if args.testing_regular:
    args.project_name = f"{os.getenv('USER')}/testing"
    args.ff_layer = "regular"
    args.cutoff = 32
    args.dm = 2
    args.dff = 4
    args.n_blocks = 2
    args.heads = 2
    args.tags = ["testing_regular"]
    args.n_steps = 100
    args.use_pruner = False
    args.batch_size = 2
elif args.testing_recycle:
    args.project_name = f"{os.getenv('USER')}/testing"
    args.use_clearml = True
    args.ff_layer = "retrain_recycle"
    args.cutoff = 32
    args.n_steps = 50
    args.use_clearml = True
    args.tags = ["testing_recycle"]
    args.use_pruner = True
    args.pruner_n_steps = 10
    args.pruner_prob = 0.1
    args.pruner_delay = 6
    args.pruner_n_steps_retrain = 10
    args.trainer_type = "retrain"
    args.n_log_heavy_steps = 40
    args.n_log_light_steps = 10
    args.n_steps_eval = 10
    args.batch_size = 8

=======
>>>>>>> e7234864
# basic validation of args
if args.use_pruner and (args.pruner_n_steps is None or args.pruner_prob is None):
    raise ValueError(
        "use_pruner set but pruner_n_steps or pruner_prob or pruner_delay not set"
    )
if args.trainer_type == "retrain" and args.pruner_n_steps_retrain is None:
    raise ValueError("trainer_type is retrain but pruner_n_steps_retrain not set")
if args.trainer_type == "retrain" and not args.use_pruner:
    raise ValueError("trainer_type is retrain but use_pruner not set")
if not args.use_pruner and (
    args.pruner_n_steps is not None
    or args.pruner_prob is not None
    or args.pruner_delay > 0
):
    raise ValueError(
        "use_pruner not set but pruner_n_steps or pruner_prob or pruner_delay set"
    )

print("BEGINNING OF FILE")
print("cuda available:")
print(torch.cuda.is_available())

# constants
DEVICE = torch.device("cuda" if torch.cuda.is_available() else "cpu")


def tags_to_name(tags: Optional[List[str]]) -> str:
    return "_".join(tags) if tags else ""


def make_concise_datetime() -> str:
    now = datetime.datetime.now()
    return str(now.year)[-2:] + "_" + now.strftime("%m-%d_%H:%M:%S")


timestamp = make_concise_datetime()
unique_timestamp = f"{timestamp}{secrets.token_urlsafe(1)}"

modelpath = f"models/{unique_timestamp}"
os.makedirs(modelpath, exist_ok=True)

# set pruner if needed
if args.use_pruner and args.pruner_n_steps:
    pruner = Pruner()
    scheduler = DelayedConstScheduler(
        n_steps_prune=args.pruner_n_steps,
        prob=args.pruner_prob,
        delay=args.pruner_delay,
        n_steps_retrain=args.pruner_n_steps_retrain,
    )
else:
    pruner = None
    scheduler = None

print(pruner)
print(scheduler)
# set ff layer
if args.ff_layer == "regular":
    ff_layer_fun = lambda: bert.FeedForward(args.dm, args.dff)
elif args.ff_layer == "unstruct_prune":
    ff_layer_fun = lambda: linears.UnstructPruneFF(args.dm, args.dff, pruner)
elif args.ff_layer == "struct_prune":
    ff_layer_fun = lambda: linears.StructPruneFF(args.dm, args.dff, pruner)
elif args.ff_layer == "unstruct_magnitude_prune":
    ff_layer_fun = lambda: linears.UnstructMagnitudePruneFF(args.dm, args.dff, pruner)
elif args.ff_layer == "struct_magnitude_prune":
    ff_layer_fun = lambda: linears.StructMagnitudePruneFF(args.dm, args.dff, pruner)
elif args.ff_layer == "unstruct_magnitude_recycle":
    ff_layer_fun = lambda: linears_recycle.UnstructMagnitudeRecycleFF(
        args.dm, args.dff, pruner
    )
elif args.ff_layer == "struct_magnitude_recycle":
    ff_layer_fun = lambda: linears_recycle.StructMagnitudeRecycleFF(
        args.dm, args.dff, pruner
    )
elif args.ff_layer == "retrain_recycle":
    ff_layer_fun = lambda: linears_recycle.RetrainRecycleFF(
        dmodel=args.dm,
        dff=args.dff,
        pruner=pruner,
        retrain_without_reinit=args.retrain_without_reinit,
        random_indexes=args.random_indexes,
        highest_magnitudes=args.highest_magnitudes,
    )
elif args.ff_layer == "struct_magnitude_recycle_with_immunity":
    ff_layer_fun = lambda: linears_recycle.StructMagnitudeRecycleImmunityFF(
        args.dm, args.dff, pruner, args.immunity, args.reinit_dist
    )
elif args.ff_layer == "masked_ff":
    ff_layer_fun = linears.MaskedFF
elif args.ff_layer == "log_ff":
    ff_layer_fun = lambda: linears.LogFF(args.dm, args.dff, pruner)
else:
    raise ValueError(f"ff_layer {args.ff_layer} not recognized")

misc.print_available_gpus()
pdataset = get_processed_dataset(
    batch_size=args.batch_size,
    max_total_length=args.cutoff,
    mask_percent=args.mask_percent,
    device=DEVICE,
    num_workers=args.num_workers,
    seed=args.ds_seed,
)
eval_pdataset = get_processed_dataset(
    batch_size=args.batch_size,
    max_total_length=args.cutoff,
    mask_percent=args.mask_percent,
    device=DEVICE,
    num_workers=1,
    seed=args.eval_ds_seed,
)

model = get_model(
    max_length=args.cutoff,
    vocab_size=VOCAB_SIZE,
    ff_layer_fun=ff_layer_fun,
    dm=args.dm,
    n_blocks=args.n_blocks,
    device=DEVICE,
    attention_layer_fun=lambda: bert.Attention(args.dm, args.heads, dhead=args.dhead),
)

model_n_params = sum(p.numel() for p in model.parameters() if p.requires_grad)
embedding_params = 2 * VOCAB_SIZE * args.dm
last_layer_params = args.cutoff * args.dm
model_n_params -= embedding_params + last_layer_params

if args.use_neptune:
    run = neptune.init_run(
        project="pmtest/llm-efficiency",
        tags=args.tags,
        name=f"{args.name} {tags_to_name(args.tags)} {unique_timestamp}",
    )
    run["args"] = vars(args)
    run["working_directory"] = os.getcwd()
    run["model_n_params_(non_emb)"] = model_n_params

    auxiliary_params = {}
    if args.x_flop:
        auxiliary_params["x_flop"] = True
        auxiliary_params["batch_size"] = args.batch_size
        auxiliary_params["model_size"] = model_n_params
    if args.x_logarithmic:
        auxiliary_params["x_logarithmic"] = True
    logger = NeptuneLogger(run, auxiliary_params)

elif args.use_clearml:
    task = Task.init(
        project_name=args.project_name,
        task_name=f"{args.name} {tags_to_name(args.tags)} {unique_timestamp}",
    )
    task.connect(vars(args))
    if args.tags:
        task.add_tags(args.tags)
    logger = ClearMLLogger(task)

# set optimizer
if args.optimizer == "adam":
    optimizer = torch.optim.Adam(
        model.parameters(), lr=args.learning_rate, weight_decay=args.weight_decay
    )
elif args.optimizer == "adamw":
    optimizer = torch.optim.AdamW(
        model.parameters(), lr=args.learning_rate, weight_decay=args.weight_decay
    )
elif args.optimizer == "sgd":
    optimizer = torch.optim.SGD(model.parameters(), lr=args.learning_rate)

# dataset for neuron diff
if args.log_neuron_diff:
    pdataset_neuron_diff = get_processed_dataset(
        batch_size=args.batch_size,
        max_total_length=args.cutoff,
        mask_percent=args.mask_percent,
        device=DEVICE,
        num_workers=args.num_workers,
        seed=args.neuron_diff_ds_seed,
    )
else:
    pdataset_neuron_diff = None

if args.trainer_type == "retrain":
    pdataset_retrain = get_processed_dataset(
        batch_size=args.batch_size,
        max_total_length=args.cutoff,
        mask_percent=args.mask_percent,
        device=DEVICE,
        num_workers=args.num_workers,
        seed=args.retrain_ds_seed,
    )
    trainer = RetrainTrainer(
        model=model,
        optimizer=optimizer,
        pdataset=pdataset,
        pdataset_eval=eval_pdataset,
        batch_size=args.batch_size,
        vocab_size=VOCAB_SIZE,
        mask_percent=args.mask_percent,
        mask_loss_weight=args.mask_loss_weight,
        modelpath=modelpath,
        pruner=pruner,
        logger=logger,
        scheduler=scheduler,
        mixed_precision=args.mixed_precision,
        n_log_light_steps=args.n_log_light_steps,
        n_log_heavy_steps=args.n_log_heavy_steps,
        log_acc_steps=args.log_acc_steps,
        pdataset_retrain=pdataset_retrain,
        retrain_warmup_steps=args.retrain_warmup_steps,
        neuron_diff_dataset=pdataset_neuron_diff,
        neuron_diff_sample_size=args.log_neuron_diff_sample_size,
        neuron_diff_n_samples=args.log_neuron_diff_n_samples,
        neuron_diff_n_batches=args.neuron_diff_batches,
    )
elif args.trainer_type == "regular":
    trainer = Trainer(
        model=model,
        optimizer=optimizer,
        pdataset=pdataset,
        pdataset_eval=eval_pdataset,
        batch_size=args.batch_size,
        vocab_size=VOCAB_SIZE,
        mask_percent=args.mask_percent,
        mask_loss_weight=args.mask_loss_weight,
        modelpath=modelpath,
        pruner=pruner,
        logger=logger,
        scheduler=scheduler,
        mixed_precision=args.mixed_precision,
        log_acc_steps=args.log_acc_steps,
        n_log_light_steps=args.n_log_light_steps,
        n_log_heavy_steps=args.n_log_heavy_steps,
        neuron_diff_dataset=pdataset_neuron_diff,
        neuron_diff_sample_size=args.neuron_diff_sample_size,
        neuron_diff_n_samples=args.neuron_diff_n_samples,
    )
else:
    raise ValueError(f"trainer_type {args.trainer_type} not recognized")

trainer.train(args.n_steps, args.n_steps_eval)<|MERGE_RESOLUTION|>--- conflicted
+++ resolved
@@ -84,7 +84,6 @@
 
 args = parser.parse_args()
 
-<<<<<<< HEAD
 if args.dff == "auto":
     args.dff = args.dm * 4
 else:
@@ -110,40 +109,6 @@
 else:
     args.batch_size = int(args.batch_size)
 
-# useful predefined configs for debugging locally
-if args.testing_regular:
-    args.project_name = f"{os.getenv('USER')}/testing"
-    args.ff_layer = "regular"
-    args.cutoff = 32
-    args.dm = 2
-    args.dff = 4
-    args.n_blocks = 2
-    args.heads = 2
-    args.tags = ["testing_regular"]
-    args.n_steps = 100
-    args.use_pruner = False
-    args.batch_size = 2
-elif args.testing_recycle:
-    args.project_name = f"{os.getenv('USER')}/testing"
-    args.use_clearml = True
-    args.ff_layer = "retrain_recycle"
-    args.cutoff = 32
-    args.n_steps = 50
-    args.use_clearml = True
-    args.tags = ["testing_recycle"]
-    args.use_pruner = True
-    args.pruner_n_steps = 10
-    args.pruner_prob = 0.1
-    args.pruner_delay = 6
-    args.pruner_n_steps_retrain = 10
-    args.trainer_type = "retrain"
-    args.n_log_heavy_steps = 40
-    args.n_log_light_steps = 10
-    args.n_steps_eval = 10
-    args.batch_size = 8
-
-=======
->>>>>>> e7234864
 # basic validation of args
 if args.use_pruner and (args.pruner_n_steps is None or args.pruner_prob is None):
     raise ValueError(
@@ -280,7 +245,6 @@
     )
     run["args"] = vars(args)
     run["working_directory"] = os.getcwd()
-    run["model_n_params_(non_emb)"] = model_n_params
 
     auxiliary_params = {}
     if args.x_flop:
@@ -290,7 +254,6 @@
     if args.x_logarithmic:
         auxiliary_params["x_logarithmic"] = True
     logger = NeptuneLogger(run, auxiliary_params)
-
 elif args.use_clearml:
     task = Task.init(
         project_name=args.project_name,
