--- conflicted
+++ resolved
@@ -32,13 +32,10 @@
 parser.add_argument("--pruner_n_steps_retrain", type=int, default=0)
 parser.add_argument("--ff_layer", type=str, default="regular")
 parser.add_argument("--tags", nargs="*", type=str, default=None)
-<<<<<<< HEAD
 parser.add_argument("--pruner_type", type=str, default="regular")
-=======
 parser.add_argument("--ds_seed", type=int, default=42)
 parser.add_argument("--eval_ds_seed", type=int, default=1984)
 
->>>>>>> 54e8f635
 
 parser.add_argument("--batch_size", type=int, default=64)
 parser.add_argument("--cutoff", type=int, default=128)
@@ -86,11 +83,7 @@
 writer = SummaryWriter(log_dir=modelpath)
 
 # set pruner if needed
-<<<<<<< HEAD
 if args.use_pruner and args.pruner_n_steps and args.pruner_type == "regular":
-=======
-if args.use_pruner and args.pruner_n_steps:
->>>>>>> 54e8f635
     pruner = Pruner()
     scheduler = DelayedConstScheduler(
         pruner, args.pruner_n_steps, args.pruner_prob, args.pruner_delay
@@ -115,15 +108,12 @@
     ff_layer_fun = lambda: linears_recycle.UnstructMagnitudeRecycleFF(
         args.dm, args.dff, pruner
     )
-<<<<<<< HEAD
 elif args.ff_layer == "retrain_recycle":
     ff_layer_fun = lambda: linears_recycle.RetrainRecycleFF(args.dm, args.dff, pruner)
-=======
 elif args.ff_layer == "struct_magnitude_recycle_with_immunity":
     ff_layer_fun = lambda: linears_recycle.StructMagnitudeRecycleImmunityFF(
         args.dm, args.dff, pruner, args.immunity, args.reinit_dist
     )
->>>>>>> 54e8f635
 elif args.ff_layer == "masked_ff":
     ff_layer_fun = linears.MaskedFF
 
@@ -136,8 +126,6 @@
     num_workers=args.num_workers,
     seed=args.ds_seed,
 )
-<<<<<<< HEAD
-=======
 eval_pdataset = get_processed_dataset(
     batch_size=args.batch_size,
     max_total_length=args.cutoff,
@@ -146,7 +134,6 @@
     num_workers=1,
     seed=args.eval_ds_seed,
 )
->>>>>>> 54e8f635
 
 model = get_model(
     max_length=args.cutoff,
