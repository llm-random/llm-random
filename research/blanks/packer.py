from typing import Callable, Optional, List

from .data import BlanxExample
from lizrd.text.datasets import AbstractDataset
from lizrd.text.packers import GPTPacker
from lizrd.text.tokenizers import AbstractTokenizer
from research.blanks.utils import (
    can_fit_blanks,
    get_last_point_to_fit_blanks,
    insert_blanks_input,
    insert_blanks_target,
    make_blanks_attention_mask,
)


class BlankPacker(GPTPacker):
    def __init__(
        self,
        sequence_length: int,
        dataset: AbstractDataset,
        tokenizer_maker: Callable[[], AbstractTokenizer],
        n_blanks: int,
        blanks_ids: List[int],
        seed: Optional[int] = None,
    ):
        super().__init__(
            sequence_length,
            dataset,
            tokenizer_maker,
            seed=seed,
        )

        self.n_blanks = n_blanks
        self.blanks_ids = blanks_ids

<<<<<<< HEAD
        assert len(self.blanks_ids) == self.n_blanks
=======
    def get_sample(self) -> BlanxExample:
        blank_id = self.tokenizer.blank_id
        assert blank_id is not None
>>>>>>> 28efca22

    def get_sample(self) -> LLMExample:
        sample = super().get_sample()

        input_tokens = sample.input_ids
        target_tokens = sample.target_ids
        seq_len = len(input_tokens)

        blank_insertion_point = self.py_rng.randint(
            1, get_last_point_to_fit_blanks(seq_len, self.n_blanks)
        )
        input_tokens = insert_blanks_input(
            input_tokens, self.blanks_ids, blank_insertion_point, self.n_blanks
        )
        target_tokens = insert_blanks_target(
            target_tokens, blank_insertion_point, self.n_blanks
        )

        att_mask = make_blanks_attention_mask(
            seq_len, blank_insertion_point, self.n_blanks
        )

        assert sample.should_calculate_loss == [1] * seq_len

        return BlanxExample(
            input_tokens, target_tokens, sample.should_calculate_loss, att_mask
        )


class BlankEvalPacker(GPTPacker):
    def __init__(
        self,
        sequence_length: int,
        dataset: AbstractDataset,
        tokenizer_maker: Callable[[], AbstractTokenizer],
        n_blanks: int,
        blanks_ids: List[int],
        seed: Optional[int] = None,
    ):
        super().__init__(
            sequence_length,
            dataset,
            tokenizer_maker,
            seed=seed,
        )

        self.n_blanks = n_blanks
        self.blanks_ids = blanks_ids

<<<<<<< HEAD
        assert len(self.blanks_ids) == self.n_blanks
=======
    def get_sample(self) -> BlanxExample:
        blank_id = self.tokenizer.blank_id
        assert blank_id is not None
>>>>>>> 28efca22

    def get_sample(self) -> LLMExample:
        sample = super().get_sample()

        input_tokens = sample.input_ids
        target_tokens = sample.target_ids
        seq_len = len(input_tokens)

        blank_insertion_point = self.py_rng.randint(1, seq_len - 1)
        if can_fit_blanks(seq_len, blank_insertion_point, self.n_blanks):
            input_tokens = insert_blanks_input(
                input_tokens, self.blanks_ids, blank_insertion_point, self.n_blanks
            )
            target_tokens = insert_blanks_target(
                target_tokens, blank_insertion_point, self.n_blanks
            )
            should_calculate_loss = [0] * seq_len
            should_calculate_loss[blank_insertion_point + self.n_blanks - 1] = 1
            att_mask = make_blanks_attention_mask(
                seq_len, blank_insertion_point, self.n_blanks
            )
        else:
            should_calculate_loss = [0] * seq_len
            should_calculate_loss[blank_insertion_point - 1] = 1
            att_mask = make_blanks_attention_mask(seq_len, blank_insertion_point, 0)

        return BlanxExample(
            input_tokens, target_tokens, should_calculate_loss, att_mask
        )<|MERGE_RESOLUTION|>--- conflicted
+++ resolved
@@ -33,15 +33,9 @@
         self.n_blanks = n_blanks
         self.blanks_ids = blanks_ids
 
-<<<<<<< HEAD
         assert len(self.blanks_ids) == self.n_blanks
-=======
+
     def get_sample(self) -> BlanxExample:
-        blank_id = self.tokenizer.blank_id
-        assert blank_id is not None
->>>>>>> 28efca22
-
-    def get_sample(self) -> LLMExample:
         sample = super().get_sample()
 
         input_tokens = sample.input_ids
@@ -89,15 +83,9 @@
         self.n_blanks = n_blanks
         self.blanks_ids = blanks_ids
 
-<<<<<<< HEAD
         assert len(self.blanks_ids) == self.n_blanks
-=======
+
     def get_sample(self) -> BlanxExample:
-        blank_id = self.tokenizer.blank_id
-        assert blank_id is not None
->>>>>>> 28efca22
-
-    def get_sample(self) -> LLMExample:
         sample = super().get_sample()
 
         input_tokens = sample.input_ids
