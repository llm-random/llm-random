--- conflicted
+++ resolved
@@ -33,13 +33,10 @@
         )
 
         self.n_blanks = n_blanks
-<<<<<<< HEAD
-        self.use_only_last_blank_loss = use_only_last_blank_loss
-=======
         self.blanks_ids = blanks_ids
->>>>>>> a9c4cb96
 
         assert len(self.blanks_ids) == self.n_blanks
+        self.use_only_last_blank_loss = use_only_last_blank_loss
 
     def get_sample(self) -> BlanxExample:
         sample = super().get_sample()
