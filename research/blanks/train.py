--- conflicted
+++ resolved
@@ -10,15 +10,12 @@
 from torch.nn.parallel import DistributedDataParallel as DDP
 
 from lizrd.core import misc
+from lizrd.core import misc
 from lizrd.support.logging import get_current_logger, get_logger
 from lizrd.support.misc import generate_random_string
 from research.datasets import DataloaderWrapper
 from .datasets import get_processed_dataset
-<<<<<<< HEAD
-from .model import get_model, get_ff_layer, BlankAttention
-=======
-from .model import get_attention_layer, get_model, get_ff_layer
->>>>>>> 0d1cadca
+from .model import get_attention_layer, get_model, get_ff_layer, BlankAttention
 from lizrd.text import tokenizers
 from .tokenizers import BlankTokenizer
 
@@ -82,13 +79,7 @@
 
     data_distributed = True if rank is not None else False
     ff_layer_fun = get_ff_layer(args)
-<<<<<<< HEAD
-    attention_layer_fun = lambda: BlankAttention(
-        dhead=args.dhead, dmodel=args.dmodel
-    )  # THIS SHOULD CLASH IN MERGE
-=======
     attention_layer_fun = get_attention_layer(args)
->>>>>>> 0d1cadca
 
     if args.model_parallelism_fragmentation is not None:
         args.model_parallelism_fragmentation = [
