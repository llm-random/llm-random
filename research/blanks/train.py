--- conflicted
+++ resolved
@@ -156,12 +156,9 @@
         "dataset_type": args.dataset_type,
         "use_dummy_dataset": args.use_dummy_dataset,
         "tokenizer_maker": BlankTokenizer,
-<<<<<<< HEAD
-        "use_only_last_blank_loss": args.blanks_use_only_last_blank_loss,
-=======
         "n_blanks": args.n_blanks,
         "blanks_ids": BLANKS_IDS,
->>>>>>> a9c4cb96
+        "use_only_last_blank_loss": args.blanks_use_only_last_blank_loss,
     }
     train_dataloader = get_processed_dataset(
         **common_dataloaders_kwargs, dataset_split="train"
