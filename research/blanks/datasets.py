--- conflicted
+++ resolved
@@ -21,11 +21,8 @@
     use_dummy_dataset: bool = False,
     dataset_split: str = "train",
     n_blanks: int = 0,
-<<<<<<< HEAD
+    blanks_ids: List[int] = [],
     use_only_last_blank_loss: bool = False,
-=======
-    blanks_ids: List[int] = [],
->>>>>>> a9c4cb96
 ):
     if dataset_type == "wikibook":
         dataset = datasets.WikiBookDataset(
@@ -46,11 +43,8 @@
             dataset=dataset,
             tokenizer_maker=tokenizer_maker,
             n_blanks=n_blanks,
-<<<<<<< HEAD
+            blanks_ids=blanks_ids,
             use_only_last_blank_loss=use_only_last_blank_loss,
-=======
-            blanks_ids=blanks_ids,
->>>>>>> a9c4cb96
         )
     elif dataset_split in ["eval", "validation"]:
         packer = BlankEvalPacker(
