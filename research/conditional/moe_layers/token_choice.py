--- conflicted
+++ resolved
@@ -97,6 +97,8 @@
             layout=x.layout,
             device=x.device,
         )
+        if self.moe_values_exp != 1.0 or not isinstance(self.moe_values_exp, float):
+            token_expert_values **= self.moe_values_exp
         experts_output *= token_expert_values.T.unsqueeze(-1)
         output.index_add_(
             dim=0,
@@ -105,12 +107,6 @@
                 self.n_experts * experts_output.shape[1], self.doutput
             ),
         )
-<<<<<<< HEAD
-        if self.moe_values_exp != 1.0 or not isinstance(self.moe_values_exp, float):
-            masked_expert_gate **= self.moe_values_exp
-        output *= masked_expert_gate.sum(dim=1, keepdim=True)
-=======
->>>>>>> 69a74ee5
         output = output.reshape(batch_size, seq_len, self.doutput)
         return output
 
