import torch
import torch.nn.functional as F
from fancy_einsum import einsum

from lizrd.core import nn
from lizrd.core.initialization import get_init_weight
from lizrd.support.logging import make_histogram
from lizrd.train import checkpointing
from research.conditional.utils.layer_manager import LoggingLayer
from research.conditional.utils.layer_manager import measure_time


class TokenChoiceRouter(LoggingLayer):
    def __init__(
        self,
        dmodel: int,
        n_experts: int,
        capacity_factor: float,
        load_balancing_loss_weight: float,
        init_type: str,
        init_scale: float,
        use_einsum: bool = False,
    ):
        super().__init__()

        self.n_experts = n_experts
        self.capacity_factor = capacity_factor
        self.load_balancing_loss_weight = load_balancing_loss_weight
        self.use_einsum = use_einsum
<<<<<<< HEAD
        self.dmodel = dmodel
=======
        self._checkpointed_expert_index = None

        self.lin1_weight = nn.Parameter(
            get_init_weight(
                shape=(n_experts, dmodel, expert_size),
                fan_in=dmodel,
                init_type=init_type,
                scale=init_scale,
            )
        )
        self.lin2_weight = nn.Parameter(
            get_init_weight(
                shape=(n_experts, expert_size, dmodel),
                fan_in=int(n_experts * expert_size),
                init_type=init_type,
                scale=init_scale,
            )
        )
>>>>>>> 8ffc4620

        self.gate = nn.Parameter(
            get_init_weight(
                shape=(dmodel, n_experts),
                fan_in=dmodel,
                init_type=init_type,
                scale=init_scale,
            )
        )

    def forward(self, x: torch.Tensor):
        # x is (batch, seq_len, dmodel)
        batch_size, seq_len, _ = x.shape
        n_tokens = batch_size * seq_len
        self.update_cache_for_logging("n_tokens", torch.Tensor([n_tokens]))

        x = x.flatten(start_dim=0, end_dim=1)

        with measure_time(self, "expert_embedding"):
            if self.use_einsum:
                gate_out = einsum(
                    "n_tokens dmodel, dmodel n_experts -> n_tokens n_experts",
                    x,
                    self.gate,
                )
            else:
                gate_out = torch.matmul(x, self.gate)

        assert gate_out.shape == (n_tokens, self.n_experts)
        capacity = int(self.capacity_factor * n_tokens / self.n_experts)

        # perform softmax over experts for each token
        with measure_time(self, "softmax"):
            gate_out = torch.softmax(gate_out, dim=1)

        self.update_cache_for_logging("gate_softmax_all_values", gate_out)

        expert_gate, expert_index = self.choose_expert(gate_out)
        with measure_time(self, "create_expert_mask"):
            expert_mask = F.one_hot(expert_index, num_classes=self.n_experts)

        with measure_time(self, "calculate expert indexes"):
            position_in_expert = torch.cumsum(expert_mask, dim=0) * expert_mask
            in_capacity_tokens_mask = torch.lt(position_in_expert, capacity)
            expert_mask *= in_capacity_tokens_mask

        with measure_time(self, "calculate aux loss"):
            position_in_expert_mask = position_in_expert.bool()
            tokens_per_expert = position_in_expert_mask.sum(dim=0, dtype=gate_out.dtype)
            load_balancing_loss = calculate_load_balancing_loss(
                self.load_balancing_loss_weight,
                gate_out,
                tokens_per_expert,
                use_einsum=self.use_einsum,
            )

            if "load_balancing_losses" not in self.forward_pass_cache:
                self.forward_pass_cache["load_balancing_losses"] = [load_balancing_loss]
            else:
                self.forward_pass_cache["load_balancing_losses"].append(
                    load_balancing_loss
                )

        # mask out tokens that are not in capacity
        expert_mask_flat = expert_mask.sum(dim=1)
        expert_gate *= expert_mask_flat

        self.update_cache_for_logging("gate_softmax_values", expert_gate)
        self.update_cache_for_logging("max_indices", expert_index)
        self.update_cache_for_logging("tokens_per_expert", tokens_per_expert)
        self.update_cache_for_logging("load_balancing_loss", load_balancing_loss)
        # group tokens indices by expert it should be processed by
        with measure_time(self, "experts_lists"):
            indices_of_tokens_for_expert = [
                single_expert_mask.nonzero(as_tuple=True)[0]
                for single_expert_mask in expert_mask.transpose(0, 1)
            ]

        # create empty input and  assign only tokens to be processed
        experts_input = torch.zeros(
            self.n_experts, capacity, self.dmodel, dtype=x.dtype, device=x.device
        )
        with measure_time(self, "assign_tokens_to_input"):
            for i, indices in enumerate(indices_of_tokens_for_expert):
                experts_input[i, : len(indices)] = x[indices]

        return experts_input, indices_of_tokens_for_expert, expert_gate


class TokenChoiceFF(LoggingLayer):
    def __init__(
        self,
        dmodel: int,
        n_experts: int,
        expert_size: int,
        capacity_factor: float,
        load_balancing_loss_weight: float,
        init_type: str,
        init_scale: float,
        use_einsum: bool = False,
    ):
        """
        Args:
            dmodel: dimension of the input
            n_experts: number of experts
            expert_size: size of each expert
            capacity_factor: scalar that determines how many tokens can be assigned to each expert
            load_balancing_loss_weight: weight of the auxillary loss
        """
        super().__init__()

        self.dmodel = dmodel
        self.n_experts = n_experts
        self.expert_size = expert_size
        self.capacity_factor = capacity_factor
        self.load_balancing_loss_weight = load_balancing_loss_weight
        self.use_einsum = use_einsum

        self.lin1_weight = nn.Parameter(
            get_init_weight(
                shape=(n_experts, dmodel, expert_size),
                fan_in=dmodel,
                init_type=init_type,
                scale=init_scale,
            )
        )
        self.lin2_weight = nn.Parameter(
            get_init_weight(
                shape=(n_experts, expert_size, dmodel),
                fan_in=int(n_experts * expert_size),
                init_type=init_type,
                scale=init_scale,
            )
        )

        self.router = TokenChoiceRouter(
            dmodel=dmodel,
            n_experts=n_experts,
            capacity_factor=capacity_factor,
            load_balancing_loss_weight=load_balancing_loss_weight,
            init_type=init_type,
            init_scale=init_scale,
            use_einsum=use_einsum,
        )

    def forward(self, x: torch.Tensor):
        batch_size, seq_len, _ = x.shape

        experts_input, indices_of_tokens_for_expert, expert_gate = self.router(x)
        x = x.flatten(start_dim=0, end_dim=1)

        with measure_time(self, "process_by_experts"):
            if self.use_einsum:
                experts_output = einsum(
                    "n_experts capacity dmodel, n_experts dmodel expert_size -> n_experts capacity expert_size",
                    experts_input,
                    self.lin1_weight,
                )
            else:
                experts_output = torch.matmul(experts_input, self.lin1_weight)

            experts_output = F.relu(experts_output)
            if self.use_einsum:
                experts_output = einsum(
                    "n_experts capacity expert_size, n_experts expert_size dmodel -> n_experts capacity dmodel",
                    experts_output,
                    self.lin2_weight,
                ).to(x.dtype)
            else:
                experts_output = torch.matmul(experts_output, self.lin2_weight)

        output = torch.zeros_like(x)

        with measure_time(self, "assign_tokens_to_output"):
            for i in range(self.n_experts):
                output[indices_of_tokens_for_expert[i]] = experts_output[
                    i, : len(indices_of_tokens_for_expert[i])
                ]

        # multiply output by softmax values
        with measure_time(self, "multiply_output_by_softmax"):
            if self.use_einsum:
                output = einsum(
                    "n_tokens dmodel, n_tokens -> n_tokens dmodel", output, expert_gate
                )
            else:
                output = output * expert_gate.unsqueeze(dim=1)

        output = output.reshape((batch_size, seq_len, self.dmodel))

        return output

    def choose_expert(self, gate_out) -> tuple[torch.Tensor, torch.Tensor]:
        checkpointing_enabled = (
            checkpointing.is_in_first_forward() or checkpointing.is_in_second_forward()
        )
        if checkpointing_enabled:
            if checkpointing.is_in_first_forward():
                with torch.no_grad():
                    expert_index = torch.argmax(gate_out, dim=1, keepdim=True)
                    self._checkpointed_expert_index = expert_index

            if checkpointing.is_in_second_forward():
                with torch.no_grad():
                    expert_index = self._checkpointed_expert_index
                    assert isinstance(expert_index, torch.Tensor)

            expert_gate = torch.gather(gate_out, dim=1, index=expert_index).squeeze()
            expert_index = expert_index.squeeze()
        else:
            expert_gate, expert_index = torch.max(gate_out, dim=1)
        return expert_gate, expert_index

    def log_heavy(self):
        return {
            "gradient_of_gate_distribution": make_histogram(self.gate.grad.flatten()),
            "gate_softmax_all_values": make_histogram(
                self.logging_cache["gate_softmax_all_values"].flatten()
            ),
            "tokens_per_expert_counts": make_histogram(
                self.logging_cache["tokens_per_expert"]
            ),
            "load_balancing_loss": self.logging_cache["load_balancing_loss"],
        }


def calculate_load_balancing_loss(
    alpha: float,
    softmax_per_token: torch.Tensor,
    n_tokens_in_each_expert: torch.Tensor,
    use_einsum: bool = False,
):
    """
    Calculates the load balancing loss for the token choice layer.

    :param str alpha: aux loss weigth parameter
    :param torch.Tensor softmax_per_token: tensor of shape (tokens, n_experts)
    :param torch.Tensor tokens_in_each_expert: tensor of shape (n_experts)
    """
    n_tokens, n_experts = softmax_per_token.shape
    assert n_experts == n_tokens_in_each_expert.shape[0]

    per_expert_softmax_sum = torch.mean(softmax_per_token, dim=0)

    if use_einsum:
        dot_product = einsum("i, i ->", per_expert_softmax_sum, n_tokens_in_each_expert)
    else:
        dot_product = torch.dot(per_expert_softmax_sum, n_tokens_in_each_expert)
    load_balancing_loss = alpha * n_experts * dot_product / n_tokens
    return load_balancing_loss<|MERGE_RESOLUTION|>--- conflicted
+++ resolved
@@ -27,28 +27,8 @@
         self.capacity_factor = capacity_factor
         self.load_balancing_loss_weight = load_balancing_loss_weight
         self.use_einsum = use_einsum
-<<<<<<< HEAD
         self.dmodel = dmodel
-=======
         self._checkpointed_expert_index = None
-
-        self.lin1_weight = nn.Parameter(
-            get_init_weight(
-                shape=(n_experts, dmodel, expert_size),
-                fan_in=dmodel,
-                init_type=init_type,
-                scale=init_scale,
-            )
-        )
-        self.lin2_weight = nn.Parameter(
-            get_init_weight(
-                shape=(n_experts, expert_size, dmodel),
-                fan_in=int(n_experts * expert_size),
-                init_type=init_type,
-                scale=init_scale,
-            )
-        )
->>>>>>> 8ffc4620
 
         self.gate = nn.Parameter(
             get_init_weight(
@@ -136,6 +116,27 @@
                 experts_input[i, : len(indices)] = x[indices]
 
         return experts_input, indices_of_tokens_for_expert, expert_gate
+
+    def choose_expert(self, gate_out) -> tuple[torch.Tensor, torch.Tensor]:
+        checkpointing_enabled = (
+            checkpointing.is_in_first_forward() or checkpointing.is_in_second_forward()
+        )
+        if checkpointing_enabled:
+            if checkpointing.is_in_first_forward():
+                with torch.no_grad():
+                    expert_index = torch.argmax(gate_out, dim=1, keepdim=True)
+                    self._checkpointed_expert_index = expert_index
+
+            if checkpointing.is_in_second_forward():
+                with torch.no_grad():
+                    expert_index = self._checkpointed_expert_index
+                    assert isinstance(expert_index, torch.Tensor)
+
+            expert_gate = torch.gather(gate_out, dim=1, index=expert_index).squeeze()
+            expert_index = expert_index.squeeze()
+        else:
+            expert_gate, expert_index = torch.max(gate_out, dim=1)
+        return expert_gate, expert_index
 
 
 class TokenChoiceFF(LoggingLayer):
@@ -241,27 +242,6 @@
 
         return output
 
-    def choose_expert(self, gate_out) -> tuple[torch.Tensor, torch.Tensor]:
-        checkpointing_enabled = (
-            checkpointing.is_in_first_forward() or checkpointing.is_in_second_forward()
-        )
-        if checkpointing_enabled:
-            if checkpointing.is_in_first_forward():
-                with torch.no_grad():
-                    expert_index = torch.argmax(gate_out, dim=1, keepdim=True)
-                    self._checkpointed_expert_index = expert_index
-
-            if checkpointing.is_in_second_forward():
-                with torch.no_grad():
-                    expert_index = self._checkpointed_expert_index
-                    assert isinstance(expert_index, torch.Tensor)
-
-            expert_gate = torch.gather(gate_out, dim=1, index=expert_index).squeeze()
-            expert_index = expert_index.squeeze()
-        else:
-            expert_gate, expert_index = torch.max(gate_out, dim=1)
-        return expert_gate, expert_index
-
     def log_heavy(self):
         return {
             "gradient_of_gate_distribution": make_histogram(self.gate.grad.flatten()),
