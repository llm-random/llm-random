--- conflicted
+++ resolved
@@ -90,18 +90,12 @@
             )
             # transform such that first dimension corresponds to experts
             gate_out = gate_out.permute(2, 0, 1)
-            # flatten batch_size x seq_len
-<<<<<<< HEAD
-            self.cache("unflatten_gate_out", gate_out)
+            # flatten batch_size x seq_lenging("unflatten_gate_out", gate_out)
 
             # each expert chooses k within dimension 1
             if not self.group_granular_moe_by_batch:
                 gate_out = gate_out.reshape(self.n_experts, batch_size * seq_len)
         topk = round(self.topk_fraction * gate_out.shape[1])
-=======
-            self.update_cache_for_logging("unflatten_gate_out", gate_out)
-            gate_out = gate_out.flatten(start_dim=1)
->>>>>>> 97703ea4
 
         # perform softmax either over tokens for each expert or over experts for each token
         with measure_time(self, "softmax"):
@@ -110,12 +104,7 @@
             elif self.softmax_over == "experts":
                 gate_out = torch.softmax(gate_out, dim=0)
 
-<<<<<<< HEAD
-        self.cache("gate_softmax_all_values", gate_out)
-
-=======
         self.update_cache_for_logging("gate_softmax_all_values", gate_out)
->>>>>>> 97703ea4
         # choose topk tokens for each expert
         with measure_time(self, "topk"):
             topk_values, topk_indices = torch.topk(gate_out, k=topk, dim=1)
