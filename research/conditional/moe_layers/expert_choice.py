from typing import Literal, Optional
import plotly.express as px
import torch
import torch.nn.functional as F
from fancy_einsum import einsum
from torch.nn import LayerNorm

from lizrd.core import nn
from lizrd.core.initialization import get_init_weight
from lizrd.core.distributed import wrap_in_fsdp
from lizrd.support import ash
from lizrd.support.logging import make_histogram
from research.conditional.utils.layer_manager import LoggingLayer
from research.conditional.utils.layer_manager import measure_time


class ExpertGating(LoggingLayer):
    def __init__(
        self,
        n_experts,
        group_by_batch,
        softmax_ungrouped,
        softmax_over,
        topk_fraction,
        one_hot_impl,
        random_perm,
        gate,
    ):
        super().__init__()
        self.n_experts = n_experts
        self.group_by_batch = group_by_batch
        self.softmax_ungrouped = softmax_ungrouped
        self.softmax_over = softmax_over
        self.topk_fraction = topk_fraction
        self.one_hot_impl = one_hot_impl
        self.random_perm = random_perm
        self.gate = gate

    def forward(self, x: torch.Tensor, batch_size: int, seq_len: int):
        # expert embedding
        with measure_time(self, "expert_embedding"):
            gate_out = einsum(
                "batch_size seq_len dmodel, dmodel n_experts -> n_experts batch_size seq_len ",
                x,
                self.gate,
            )
        self.update_cache_for_logging("unflatten_gate_out", gate_out)

        # each expert chooses k within dimension 1
        if not self.group_by_batch and not self.softmax_ungrouped:
            gate_out = gate_out.reshape(self.n_experts, batch_size * seq_len)

        # perform softmax either over tokens for each expert or over experts for each token
        with measure_time(self, "softmax"):
            if self.softmax_over == "tokens":
                gate_out = torch.softmax(gate_out, dim=1)
            elif self.softmax_over == "experts":
                gate_out = torch.softmax(gate_out, dim=0)

        if self.softmax_ungrouped:
            gate_out = gate_out.reshape(self.n_experts, batch_size * seq_len)

        topk = round(self.topk_fraction * gate_out.shape[1])
        assert topk > 0, "topk is 0, increase topk_fraction or batch_size"

        self.update_cache_for_logging("gate_softmax_all_values", gate_out)
        # choose topk tokens for each expert
        with measure_time(self, "topk"):
            topk_values, topk_indices = torch.topk(gate_out, k=topk, dim=1)

        with measure_time(self, "indexing_change"):
            if self.group_by_batch and not self.one_hot_impl:
                topk *= seq_len
                # change indexing to recall to batch_size x seq_len
                row_number = torch.arange(seq_len).to(topk_indices.device)
                topk_indices = topk_indices * seq_len + row_number
                topk_indices = topk_indices.reshape(self.n_experts, topk)
                topk_values = topk_values.reshape(self.n_experts, topk)
            elif self.group_by_batch:
                topk *= seq_len

        # cache values for logging
        self.update_cache_for_logging("gate_softmax_topk_vals", topk_values)
        self.update_cache_for_logging("topk_indices", topk_indices)
        self.update_cache_for_logging("n_tokens", torch.Tensor([batch_size * seq_len]))

        # Randomly permute tokens for experts if random_perm is True
        # Note this is not total randomness, since topk values are already chosen
        if self.random_perm:
            topk_values = topk_values.flatten()[
                torch.randperm(self.n_experts * topk)
            ].reshape((self.n_experts, topk))

        return topk, topk_indices, topk_values


class ExpertChoiceFF(LoggingLayer):
    def __init__(
        self,
        dmodel: int,
        n_experts: int,
        expert_size: int,
        topk_fraction: float,
        init_type: Literal["kaiming_uniform", "truncated_normal"],
        init_scale: float,
        random_perm: bool = False,
        group_by_batch: bool = False,
        one_hot_impl: bool = False,
        softmax_ungrouped: bool = False,
        use_full_einsum: bool = False,
        softmax_over: Literal["tokens", "experts"] = "tokens",
        n_gating_heatmaps: int = 4,
        group_size: int = 1,
<<<<<<< HEAD
        fsdp_enabled: bool = False,
        rank: Optional[int] = None,
        param_precision: Optional[torch.dtype] = None,
        offload_params: bool = False,
=======
        use_torch_bmm: bool = False,
>>>>>>> b19333ed
    ):
        """
        Args:
            dmodel: dimension of the input
            n_experts: number of experts
            expert_size: size of each expert
            topk_fraction: fraction of tokens that will be chosen for each expert
            random_perm: randomly permute tokens for experts (ablation). Note that
                network can still learn which tokens to choose,
                but not which expert to choose for token
        """
        super().__init__()

        self.dmodel = dmodel
        self.n_experts = n_experts
        self.expert_size = expert_size
        self.topk_fraction = topk_fraction
        self.random_perm = random_perm
        self.group_by_batch = group_by_batch
        self.one_hot_impl = one_hot_impl
        self.softmax_ungrouped = softmax_ungrouped
        self.n_gating_heatmaps = n_gating_heatmaps
        self.use_full_einsum = use_full_einsum
        self.group_size = group_size
        self.use_torch_bmm = use_torch_bmm

        assert (
            not self.one_hot_impl or self.group_by_batch
        ), "Not implemented, would require a lot of memory"
        assert softmax_over in ["tokens", "experts"]
        assert not self.softmax_ungrouped or self.group_by_batch
        assert not self.use_full_einsum or self.one_hot_impl  # Not implemented
        assert not self.use_torch_bmm or not self.use_full_einsum  # Not implemented

        self.lin1_weight = nn.Parameter(
            get_init_weight(
                (n_experts, dmodel, expert_size),
                fan_in=dmodel,
                init_type=init_type,
                scale=init_scale,
            ),
        )
        self.lin2_weight = nn.Parameter(
            get_init_weight(
                (n_experts, expert_size, dmodel),
                fan_in=int(n_experts * expert_size * topk_fraction),
                init_type=init_type,
                scale=init_scale,
            )
        )
        gate = nn.Parameter(
            get_init_weight(
                (dmodel, n_experts),
                fan_in=dmodel,
                init_type=init_type,
                scale=init_scale,
            )
        ).requires_grad_(True)
        self.ln = LayerNorm(dmodel)
        self.softmax_over = softmax_over
        self.extract_chosen_tokens = (
            self.extract_chosen_tokens_onehot
            if one_hot_impl
            else self.extract_chosen_tokens_select
        )
        self.gating_postprocess = (
            self.gating_postprocess_onehot
            if one_hot_impl
            else self.gating_postprocess_select
        )
        self.expert_gating = wrap_in_fsdp(
            enabled=fsdp_enabled,
            module=ExpertGating(
                n_experts=n_experts,
                group_by_batch=group_by_batch,
                softmax_ungrouped=softmax_ungrouped,
                softmax_over=softmax_over,
                topk_fraction=topk_fraction,
                one_hot_impl=one_hot_impl,
                random_perm=random_perm,
                gate=gate,
            ),
            rank=rank,
            param_precision=torch.float32,
            offload_params=offload_params,
            cast_inputs=True,
            cast_outputs_to=param_precision,
        )

    def forward(self, x: torch.Tensor):
        # x is (batch, seq_len, dmodel)
        batch_size, seq_len = x.shape[0], x.shape[1]
        orig_bs, orig_seq_len = batch_size, seq_len

        if self.group_size > 1:
            assert batch_size % self.group_size == 0
            batch_size, seq_len = (
                self.group_size,
                seq_len * (batch_size // self.group_size),
            )
            x = x.reshape(batch_size, seq_len, self.dmodel)

        topk, topk_indices, topk_values = self.expert_gating(x, batch_size, seq_len)
        if self.use_torch_bmm:
            x = self.full_bmm(x, topk_indices, topk_values, batch_size)
        elif self.use_full_einsum:
            x = self.full_einsum(x, topk_indices, topk_values, batch_size)
        else:
            x, one_hot = self.extract_chosen_tokens(x, topk, topk_indices, batch_size)
            x = self.feed_forward(x, topk)
            x = self.gating_postprocess(
                x, batch_size, topk, seq_len, topk_values, topk_indices, one_hot
            )

        with measure_time(self, "layer_norm"):
            x = self.ln(x)

        if self.group_size > 1:
            x = x.reshape(orig_bs, orig_seq_len, self.dmodel)

        return x

<<<<<<< HEAD
=======
    def expert_gating(self, x: torch.Tensor, batch_size: int, seq_len: int):
        # expert embedding
        with measure_time(self, "expert_embedding"):
            if self.use_torch_bmm:
                gate = self.gate.unsqueeze(0).expand(batch_size, -1, -1)
                gate_out = torch.bmm(x, gate).permute(2, 0, 1)
                assert gate_out.shape == (self.n_experts, batch_size, seq_len)
            else:
                gate_out = einsum(
                    "batch_size seq_len dmodel, dmodel n_experts "
                    "-> n_experts batch_size seq_len ",
                    x,
                    self.gate,
                )
        self.update_cache_for_logging("unflatten_gate_out", gate_out)

        # each expert chooses k within dimension 1
        if not self.group_by_batch and not self.softmax_ungrouped:
            gate_out = gate_out.reshape(self.n_experts, batch_size * seq_len)

        # perform softmax either over tokens for each expert or over experts for each token
        with measure_time(self, "softmax"):
            if self.softmax_over == "tokens":
                gate_out = torch.softmax(gate_out, dim=1)
            elif self.softmax_over == "experts":
                gate_out = torch.softmax(gate_out, dim=0)

        if self.softmax_ungrouped:
            gate_out = gate_out.reshape(self.n_experts, batch_size * seq_len)

        topk = round(self.topk_fraction * gate_out.shape[1])
        assert topk > 0, "topk is 0, increase topk_fraction or batch_size"

        self.update_cache_for_logging("gate_softmax_all_values", gate_out)
        # choose topk tokens for each expert
        with measure_time(self, "topk"):
            topk_values, topk_indices = torch.topk(gate_out, k=topk, dim=1)

        with measure_time(self, "indexing_change"):
            if self.group_by_batch and not self.one_hot_impl:
                topk *= seq_len
                # change indexing to recall to batch_size x seq_len
                row_number = torch.arange(seq_len).to(topk_indices.device)
                topk_indices = topk_indices * seq_len + row_number
                topk_indices = topk_indices.reshape(self.n_experts, topk)
                topk_values = topk_values.reshape(self.n_experts, topk)
            elif self.group_by_batch:
                topk *= seq_len

        # cache values for logging
        self.update_cache_for_logging("gate_softmax_topk_vals", topk_values)
        self.update_cache_for_logging("topk_indices", topk_indices)
        self.update_cache_for_logging("n_tokens", torch.Tensor([batch_size * seq_len]))

        # Randomly permute tokens for experts if random_perm is True
        # Note this is not total randomness, since topk values are already chosen
        if self.random_perm:
            topk_values = topk_values.flatten()[
                torch.randperm(self.n_experts * topk)
            ].reshape((self.n_experts, topk))

        return topk, topk_indices, topk_values

>>>>>>> b19333ed
    def extract_chosen_tokens_onehot(
        self, x: torch.Tensor, topk, topk_indices: torch.Tensor, batch_size
    ):
        with measure_time(self, "one_hot"):
            one_hot = F.one_hot(topk_indices, num_classes=batch_size).type(x.dtype)
            # one_hot is (n_experts, topk, seq_len, batch_size)
            x = einsum(
                "batch_size seq_len dmodel, n_exp topk seq_len batch_size "
                "-> n_exp topk seq_len dmodel",
                x,
                one_hot,
            )
        with measure_time(self, "reshape"):
            x = x.reshape((self.n_experts, topk, self.dmodel))
        return x, one_hot

    def extract_with_linear(
        self, x: torch.Tensor, topk_indices: torch.Tensor, batch_size, weight
    ):
        with measure_time(self, "gate_preprocess_with_linear"):
            one_hot = F.one_hot(topk_indices, num_classes=batch_size).type(x.dtype)
            x = einsum(
                "batch_size seq_len dmodel, n_exp topk seq_len batch_size, "
                "n_exp dmodel exp_size "
                "-> n_exp topk seq_len exp_size",
                x,
                one_hot,
                weight,
            )
            return x, one_hot

    def extract_with_linear_bmm(
        self, x: torch.Tensor, topk_indices: torch.Tensor, batch_size, weight
    ):
        with measure_time(self, "gate_preprocess_with_linear"):
            one_hot = F.one_hot(topk_indices, num_classes=batch_size).type(x.dtype)
            n_exp, topk, seq_len, _ = one_hot.shape
            _, dmodel, exp_size = weight.shape

            # BROAD here means that dimension is broadcasted, N means it's copied from left,
            # M means it's copied from right and MUL means it's multiplied
            # maybe we should rewrite it as "fancy_bmm" with similar notation to einsum

            # batch_size seq_len dmodel, n_exp topk seq_len batch_size,
            # x * one_hot (BROAD seq_len, MUL=batch_size, N=dmodel, M=(topk, n_exp))
            # -> seq_len dmodel n_exp topk
            x = x.permute(1, 2, 0)
            one_hot_perm = one_hot.permute(2, 3, 0, 1).reshape(
                seq_len, batch_size, n_exp * topk
            )
            x = torch.bmm(x, one_hot_perm).reshape(seq_len, dmodel, n_exp, topk)

            # seq_len dmodel n_exp topk, n_exp dmodel exp_size
            # x * weight (BROAD n_exp, MUL=dmodel, N=seq_len, M=exp_size)
            # -> n_exp seq_len topk exp_size
            x = x.permute(2, 0, 3, 1).reshape(n_exp, seq_len * topk, dmodel)
            x = torch.bmm(x, weight)

            assert x.shape == (n_exp, seq_len * topk, exp_size)
            return x, one_hot

    def gating_postprocess_onehot_with_linear(self, x, topk_values, one_hot, weight):
        with measure_time(self, "gating_postprocess_with_linear"):
            return einsum(
                "n_exp topk seq_len exp_size, n_exp topk seq_len, "
                "n_exp topk seq_len batch_size, n_exp exp_size dmodel"
                "-> batch_size seq_len dmodel",
                x,
                topk_values,
                one_hot,
                weight,
            )

    def gating_postprocess_bmm(self, x, topk_values, one_hot, weight):
        with measure_time(self, "gating_postprocess_with_linear"):
            n_exp, exp_size, dmodel = weight.shape
            _, topk, seq_len, batch_size = one_hot.shape
            assert x.shape == (n_exp, seq_len * topk, exp_size)

            # n_exp seq_len*topk exp_size, n_exp exp_size dmodel,
            # x * weight (BROAD n_exp, MUL=exp_size, N=(seq_len, topk), M=dmodel)
            # -> n_exp seq_len topk dmodel
            x = torch.bmm(x, weight).reshape(n_exp, seq_len, topk, dmodel)

            # n_exp seq_len topk dmodel, n_exp topk seq_len,
            # x * topk_values -> n_exp seq_len topk dmodel
            x *= topk_values.permute(0, 2, 1).unsqueeze(-1)

            # n_exp seq_len topk dmodel, n_exp topk seq_len batch_size,
            # x * one_hot (BROAD seq_len, MUL=(n_exp, topk), N=dmodel, M=batch_size)
            # -> batch_size seq_len dmodel
            x = x.permute(1, 3, 0, 2).reshape(seq_len, dmodel, n_exp * topk)
            one_hot = one_hot.permute(2, 0, 1, 3).reshape(
                seq_len, n_exp * topk, batch_size
            )
            x = torch.bmm(x, one_hot).permute(2, 0, 1)

            assert x.shape == (batch_size, seq_len, dmodel)
            return x

    def full_einsum(
        self, x: torch.Tensor, topk_indices: torch.Tensor, topk_values, batch_size
    ):
        x, one_hot = self.extract_with_linear(
            x, topk_indices, batch_size, self.lin1_weight
        )
        x = F.relu(x)
        x = self.gating_postprocess_onehot_with_linear(
            x, topk_values, one_hot, self.lin2_weight
        )
        return x

    def full_bmm(
        self, x: torch.Tensor, topk_indices: torch.Tensor, topk_values, batch_size
    ):
        x, one_hot = self.extract_with_linear_bmm(
            x, topk_indices, batch_size, self.lin1_weight
        )
        x = F.relu(x)
        x = self.gating_postprocess_bmm(x, topk_values, one_hot, self.lin2_weight)
        return x

    def extract_chosen_tokens_select(
        self, x: torch.Tensor, topk, topk_indices: torch.Tensor, batch_size
    ):
        # flatten x s. t. first dimension is tokens instead of batch_size x seq_len
        with measure_time(self, "first_flatten"):
            x = x.flatten(start_dim=0, end_dim=1)
        with measure_time(self, "index_select"):
            x = torch.index_select(x, dim=0, index=topk_indices.flatten())
        with measure_time(self, "reshape"):
            x = x.reshape((self.n_experts, topk, self.dmodel))
        return x, None

    def feed_forward(self, x: torch.Tensor, topk: int) -> torch.Tensor:
        # feed through ff
        with measure_time(self, "ff"):
            # lin1 maps from (n_experts, topk, dmodel) to (n_experts, topk, exp_size)
            x = einsum(
                "n_exp topk dmodel, n_exp dmodel exp_size -> n_exp topk exp_size",
                x,
                self.lin1_weight,
            )
            x = F.relu(x)

            # lin2 maps from (n_experts, topk, exp_size) to (n_experts, topk, dmodel)
            x = einsum(
                "n_exp topk exp_size, n_exp exp_size dmodel -> n_exp topk dmodel",
                x,
                self.lin2_weight,
            )
            ash.assert_shape("e k m", x, e=self.n_experts, k=topk, m=self.dmodel)
        return x

    def gating_postprocess_onehot(
        self, x, batch_size, topk, seq_len, topk_values, topk_indices, one_hot
    ):
        topk //= seq_len
        with measure_time(self, "multiply_softmax"):
            x = x.reshape(self.n_experts, topk, seq_len, self.dmodel)
            x = einsum(
                "n_exp topk seq_len dmodel, n_exp topk seq_len, n_exp topk seq_len batch_size "
                "-> batch_size seq_len dmodel",
                x,
                topk_values,
                one_hot,
            )
        return x

    def gating_postprocess_select(
        self, x, batch_size, topk, seq_len, topk_values, topk_indices, one_hot
    ):
        # multiply by softmax
        with measure_time(self, "multiply_softmax"):
            ash.assert_shape("e k", topk_values, e=self.n_experts, k=topk)
            x = einsum(
                "n_exp topk dmodel, n_exp topk -> n_exp topk dmodel", x, topk_values
            )

        # flatten x s. t. first dimension is tokens instead of n_experts x topk
        with measure_time(self, "second_flatten"):
            x = x.flatten(start_dim=0, end_dim=1)

        # add tokens that have been processed by more than one expert
        with measure_time(self, "add_tokens_many_experts"):
            z = (
                torch.zeros((batch_size * seq_len, self.dmodel))
                .type(x.type())
                .to(x.device)
            )

            z.index_add_(dim=0, index=topk_indices.flatten().to(int), source=x)

            # reshape to (batch_size, seq_len, dmodel)
            x = z.reshape((batch_size, seq_len, self.dmodel))
        return x

    def log_light(self):
        return dict()

    def log_heavy(self):
        chosen_indexes = torch.cat(
            (
                chosen_indexes,
                torch.Tensor([self.logging_cache["n_tokens"] - 1]).type(
                    chosen_indexes.type()
                ),
            )
        )  # make sure bincount takes into account the whole range of indexes
        indexes_choose_counts = chosen_indexes.bincount()
        return {
            "gate_softmax_topk_vals": make_histogram(
                self.logging_cache["gate_softmax_topk_vals"].flatten()
            ),
            "gate_softmax_all_values": make_histogram(
                self.logging_cache["gate_softmax_all_values"].flatten()
            ),
            "indexes_choose_counts": make_histogram(indexes_choose_counts),
            **{
                f"gating_heatmap_{i}": make_heatmap(
                    self.logging_cache["unflatten_gate_out"], i
                )
                for i in range(min(self.n_gating_heatmaps, self.n_experts))
            },
        }


def make_heatmap(tensor, expert_num, **kwargs):
    logits_for_expert = tensor[expert_num]
    batch_size, seq_len = logits_for_expert.shape
    flatten_dist = logits_for_expert.flatten()
    dist_for_expert = torch.softmax(flatten_dist.float(), dim=-1)
    dist_for_expert = dist_for_expert.reshape(batch_size, seq_len)
    return px.imshow(dist_for_expert.detach().cpu().numpy(), **kwargs)<|MERGE_RESOLUTION|>--- conflicted
+++ resolved
@@ -24,6 +24,7 @@
         topk_fraction,
         one_hot_impl,
         random_perm,
+        use_torch_bmm,
         gate,
     ):
         super().__init__()
@@ -34,16 +35,23 @@
         self.topk_fraction = topk_fraction
         self.one_hot_impl = one_hot_impl
         self.random_perm = random_perm
+        self.use_torch_bmm = use_torch_bmm
         self.gate = gate
 
     def forward(self, x: torch.Tensor, batch_size: int, seq_len: int):
-        # expert embedding
         with measure_time(self, "expert_embedding"):
-            gate_out = einsum(
-                "batch_size seq_len dmodel, dmodel n_experts -> n_experts batch_size seq_len ",
-                x,
-                self.gate,
-            )
+            if self.use_torch_bmm:
+                gate = self.gate.unsqueeze(0).expand(batch_size, -1, -1)
+                gate_out = torch.bmm(x, gate).permute(2, 0, 1)
+                assert gate_out.shape == (self.n_experts, batch_size, seq_len)
+            else:
+                gate_out = einsum(
+                    "batch_size seq_len dmodel, dmodel n_experts "
+                    "-> n_experts batch_size seq_len ",
+                    x,
+                    self.gate,
+                )
+
         self.update_cache_for_logging("unflatten_gate_out", gate_out)
 
         # each expert chooses k within dimension 1
@@ -111,14 +119,11 @@
         softmax_over: Literal["tokens", "experts"] = "tokens",
         n_gating_heatmaps: int = 4,
         group_size: int = 1,
-<<<<<<< HEAD
+        use_torch_bmm: bool = False,
         fsdp_enabled: bool = False,
         rank: Optional[int] = None,
         param_precision: Optional[torch.dtype] = None,
         offload_params: bool = False,
-=======
-        use_torch_bmm: bool = False,
->>>>>>> b19333ed
     ):
         """
         Args:
@@ -199,6 +204,7 @@
                 topk_fraction=topk_fraction,
                 one_hot_impl=one_hot_impl,
                 random_perm=random_perm,
+                use_torch_bmm=use_torch_bmm,
                 gate=gate,
             ),
             rank=rank,
@@ -241,72 +247,6 @@
 
         return x
 
-<<<<<<< HEAD
-=======
-    def expert_gating(self, x: torch.Tensor, batch_size: int, seq_len: int):
-        # expert embedding
-        with measure_time(self, "expert_embedding"):
-            if self.use_torch_bmm:
-                gate = self.gate.unsqueeze(0).expand(batch_size, -1, -1)
-                gate_out = torch.bmm(x, gate).permute(2, 0, 1)
-                assert gate_out.shape == (self.n_experts, batch_size, seq_len)
-            else:
-                gate_out = einsum(
-                    "batch_size seq_len dmodel, dmodel n_experts "
-                    "-> n_experts batch_size seq_len ",
-                    x,
-                    self.gate,
-                )
-        self.update_cache_for_logging("unflatten_gate_out", gate_out)
-
-        # each expert chooses k within dimension 1
-        if not self.group_by_batch and not self.softmax_ungrouped:
-            gate_out = gate_out.reshape(self.n_experts, batch_size * seq_len)
-
-        # perform softmax either over tokens for each expert or over experts for each token
-        with measure_time(self, "softmax"):
-            if self.softmax_over == "tokens":
-                gate_out = torch.softmax(gate_out, dim=1)
-            elif self.softmax_over == "experts":
-                gate_out = torch.softmax(gate_out, dim=0)
-
-        if self.softmax_ungrouped:
-            gate_out = gate_out.reshape(self.n_experts, batch_size * seq_len)
-
-        topk = round(self.topk_fraction * gate_out.shape[1])
-        assert topk > 0, "topk is 0, increase topk_fraction or batch_size"
-
-        self.update_cache_for_logging("gate_softmax_all_values", gate_out)
-        # choose topk tokens for each expert
-        with measure_time(self, "topk"):
-            topk_values, topk_indices = torch.topk(gate_out, k=topk, dim=1)
-
-        with measure_time(self, "indexing_change"):
-            if self.group_by_batch and not self.one_hot_impl:
-                topk *= seq_len
-                # change indexing to recall to batch_size x seq_len
-                row_number = torch.arange(seq_len).to(topk_indices.device)
-                topk_indices = topk_indices * seq_len + row_number
-                topk_indices = topk_indices.reshape(self.n_experts, topk)
-                topk_values = topk_values.reshape(self.n_experts, topk)
-            elif self.group_by_batch:
-                topk *= seq_len
-
-        # cache values for logging
-        self.update_cache_for_logging("gate_softmax_topk_vals", topk_values)
-        self.update_cache_for_logging("topk_indices", topk_indices)
-        self.update_cache_for_logging("n_tokens", torch.Tensor([batch_size * seq_len]))
-
-        # Randomly permute tokens for experts if random_perm is True
-        # Note this is not total randomness, since topk values are already chosen
-        if self.random_perm:
-            topk_values = topk_values.flatten()[
-                torch.randperm(self.n_experts * topk)
-            ].reshape((self.n_experts, topk))
-
-        return topk, topk_indices, topk_values
-
->>>>>>> b19333ed
     def extract_chosen_tokens_onehot(
         self, x: torch.Tensor, topk, topk_indices: torch.Tensor, batch_size
     ):
