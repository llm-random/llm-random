--- conflicted
+++ resolved
@@ -116,14 +116,9 @@
             x = x.reshape(batch_size, seq_len, self.dmodel)
 
         topk, topk_indices, topk_values = self.expert_gating(x, batch_size, seq_len)
-<<<<<<< HEAD
-
-        if self.use_full_einsum:
-=======
         if self.use_torch_bmm:
             x = self.full_bmm(x, topk_indices, topk_values, batch_size)
         elif self.use_full_einsum:
->>>>>>> c96d655d
             x = self.full_einsum(x, topk_indices, topk_values, batch_size)
         else:
             x, one_hot = self.extract_chosen_tokens(x, topk, topk_indices, batch_size)
