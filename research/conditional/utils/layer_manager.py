--- conflicted
+++ resolved
@@ -45,16 +45,10 @@
 
     def prepare_for_logging(self, step):
         if (
-<<<<<<< HEAD
-            self.logging_interval_light != 0 and step % self.logging_interval_light == 0
-        ) or (
-            self.logging_interval_heavy != 0 and step % self.logging_interval_heavy == 0
-=======
             self.logging_interval_light > 0
             and step % self.logging_interval_light == 0
             or self.logging_interval_heavy > 0
             and step % self.logging_interval_heavy == 0
->>>>>>> b19333ed
         ):
             for block_name, layer in self._layers:
                 if hasattr(layer, "prepare_for_logging"):
@@ -62,19 +56,10 @@
 
     def log(self, step):
         verbosity_levels = []
-<<<<<<< HEAD
-        if (
-            self.logging_interval_heavy != 0
-        ) and step % self.logging_interval_heavy == 0:
-            verbosity_levels = [2, 1, 0]
-        elif (
-            self.logging_interval_light != 0 and step % self.logging_interval_light == 0
-=======
         if self.logging_interval_heavy > 0 and step % self.logging_interval_heavy == 0:
             verbosity_levels = [2, 1, 0]
         elif (
             self.logging_interval_light > 0 and step % self.logging_interval_light == 0
->>>>>>> b19333ed
         ):
             verbosity_levels = [1, 0]
 
