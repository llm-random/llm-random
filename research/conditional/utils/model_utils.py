--- conflicted
+++ resolved
@@ -266,14 +266,11 @@
         "group_size": args.simulate_group_size,
         "init_type": args.init_type,
         "init_scale": args.init_scale,
-<<<<<<< HEAD
         "fsdp_enabled": args.fsdp,
         "rank": rank,
         "param_precision": torch.bfloat16 if args.mixed_precision else torch.float32,
         "offload_params": args.cpu_offload,
-=======
         "use_torch_bmm": args.use_torch_bmm,
->>>>>>> b19333ed
     }
 
 
