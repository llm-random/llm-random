--- conflicted
+++ resolved
@@ -106,34 +106,16 @@
     with torch.autocast(
         device_type="cuda", enabled=mixed_precision, dtype=mixed_precision_dtype
     ):
-<<<<<<< HEAD
-        encoder_output: torch.Tensor = model.encoder(
-            model.embedding_layer(input_tokens)
-        )
-        encoder_output_detach = encoder_output.detach()
-        encoder_output_detach.requires_grad = True
-        gt_tokens = gt_tokens.to(encoder_output.device)
-        mask = mask.to(encoder_output.device)
-        num_masked_tokens = mask.sum()
-        if do_backward_pass:
-            encoder_output.retain_grad()
-        chunged_inputs = torch.chunk(encoder_output_detach, n_chungs, dim=0)
-=======
         embeddings = model.embedding_layer(input_tokens)
         encoder_output = model.encoder(embeddings)
         chunged_inputs = torch.chunk(encoder_output, n_chungs, dim=0)
->>>>>>> 09e89b45
         chunged_non_masked_inputs = torch.chunk(gt_tokens, n_chungs, dim=0)
         chunged_non_masked_masks = torch.chunk(mask, n_chungs, dim=0)
 
         num_tokens = 0
         total_loss = 0
         total_correct_tokens = 0
-<<<<<<< HEAD
-        # we need to tell torch what parameters we want to optimize, because we don't want to optimize the encoder for every chunk
-=======
         total_masked_tokens = 0
->>>>>>> 09e89b45
         for chunged_input, chunged_gt, chunged_mask in zip(
             chunged_inputs, chunged_non_masked_inputs, chunged_non_masked_masks
         ):
@@ -144,36 +126,16 @@
             ) = checkpoint(
                 make_custom_forward(), chunged_input, chunged_gt, chunged_mask
             )
-<<<<<<< HEAD
-            if do_backward_pass:
-                loss = (
-                    partial_loss.sum() / num_masked_tokens / gradient_accumulation_steps
-                )
-                with torch.autocast(
-                    device_type="cuda", enabled=False, dtype=mixed_precision_dtype
-                ):
-                    if scaler is not None:
-                        scaler.scale(loss).backward()
-                    else:
-                        loss.backward()
-            total_loss += partial_loss.sum()
-=======
             num_tokens += partial_loss_output.shape[0]
             total_loss += partial_loss_output.sum()
->>>>>>> 09e89b45
             total_correct_tokens += partial_correct_tokens
             total_masked_tokens += partial_masked_tokens
 
-<<<<<<< HEAD
-    if do_backward_pass:
-        encoder_output.backward(encoder_output_detach.grad)
-=======
         aux_info = {
             "correct_tokens": total_correct_tokens,
             "total_masked_tokens": total_masked_tokens,
             "losses": retrieve_additional_losses(model),
         }
->>>>>>> 09e89b45
 
         return total_loss / num_tokens, aux_info
 
@@ -531,11 +493,7 @@
     for name in packed_names.split(","):
         if name == "Attention":
             classes.append(llm.Attention)
-<<<<<<< HEAD
-        if name == "AttentionMechanism":
-=======
         elif name == "AttentionMechanism":
->>>>>>> 09e89b45
             classes.append(llm.AttentionMechanism)
         elif name == "FeedForward":
             classes.append(llm.FeedForward)
@@ -557,27 +515,20 @@
             classes.append(ExpertGating)
         elif name == "Softmax":
             classes.append(torch.nn.Softmax)
-<<<<<<< HEAD
-=======
         elif name == "TokenChoiceRouter":
             classes.append(TokenChoiceRouter)
->>>>>>> 09e89b45
         else:
             raise ValueError(f"Unknown name {name}")
     return tuple(classes)
 
 
 def get_mixed_precision_ignored_classes(args) -> list[Type[torch.nn.Module]]:
-<<<<<<< HEAD
-    ignored_classes = [ExpertGating, LayerNorm, _BatchNorm, torch.nn.Softmax]
-=======
     ignored_classes = [
         ExpertGating,
         LayerNorm,
         _BatchNorm,
         TokenChoiceRouter,
     ]
->>>>>>> 09e89b45
 
     selective_precision_modules = get_classes_from_module_names(
         args.fsdp_selective_precision_modules
