--- conflicted
+++ resolved
@@ -10,7 +10,6 @@
 from torch.utils.checkpoint import checkpoint
 from torch.nn.modules.batchnorm import _BatchNorm
 from torch.profiler import ProfilerAction
-from torch.nn.parallel import DistributedDataParallel as DDP
 
 from lizrd.core import llm
 from lizrd.text.data import LLMBatch
@@ -88,26 +87,6 @@
     gt_tokens = batch.target_ids
     mask = batch.should_calculate_loss
 
-<<<<<<< HEAD
-    if isinstance(model, DDP):
-        model = model.module
-
-    # this is here, so python releases memory before backprop
-    def calculate_partial_loss_and_correct_tokens(
-        chunged_input, chunged_gt, chunged_mask
-    ):
-        # we don't want to have a reference to this while backproping, because this will prevent python from releasing memory
-        partial_output = model.head(chunged_input)
-        with torch.autocast(
-            device_type="cuda", enabled=False, dtype=mixed_precision_dtype
-        ):
-            partial_loss_unmasked = F.cross_entropy(
-                partial_output.reshape(-1, vocab_size),
-                chunged_gt.reshape(-1).long(),
-                reduction="none",
-            )
-            partial_loss = partial_loss_unmasked[chunged_mask.reshape(-1) == 1]
-=======
     def make_custom_forward():
         def custom_forward(*inputs):
             x, gt, mask = inputs
@@ -129,7 +108,6 @@
                 correct_tokens = correct_tokens.sum()
 
                 total_tokens = mask.sum()
->>>>>>> 287d8672
 
             return loss[mask.reshape(-1) == 1], correct_tokens, total_tokens
 
