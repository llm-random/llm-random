--- conflicted
+++ resolved
@@ -72,16 +72,11 @@
 from research.conditional.moe_layers.token_choice import (
     TokenChoiceFF,
 )
-<<<<<<< HEAD
 from research.conditional.moe_layers.chimera import Chimera
-from research.conditional.moe_layers._token_choice_deprecated import (
-    TokenChoiceFF as TokenChoiceFFDeprecated,
-=======
 from research.conditional.moe_layers.expert_types import (
     ExpertFF,
     ExpertGated,
     ExpertLinear,
->>>>>>> d2a2b6d9
 )
 from research.mamba.moe_in_mamba import MambaInProj
 from research.conditional.moe_layers.ff_timed import FeedForwardTimed
