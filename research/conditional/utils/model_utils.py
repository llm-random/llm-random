--- conflicted
+++ resolved
@@ -100,7 +100,6 @@
     with torch.autocast(
         device_type="cuda", enabled=mixed_precision, dtype=torch.float16
     ):
-<<<<<<< HEAD
         encoder_output = model.encoder(input_tokens)
         chunged_inputs = torch.chunk(encoder_output, n_chungs, dim=0)
         chunged_non_masked_inputs = torch.chunk(gt_tokens, n_chungs, dim=0)
@@ -125,19 +124,6 @@
             total_correct_tokens += partial_correct_tokens
             total_masked_tokens += partial_masked_tokens
 
-    return total_loss / num_tokens, {
-        "correct_tokens": total_correct_tokens,
-        "total_masked_tokens": total_masked_tokens,
-    }
-=======
-        partial_loss_output, partial_correct_tokens, partial_masked_tokens = checkpoint(
-            make_custom_forward(), chunged_input, chunged_gt, chunged_mask
-        )
-        num_tokens += partial_loss_output.shape[0]
-        total_loss += partial_loss_output.sum()
-        total_correct_tokens += partial_correct_tokens
-        total_masked_tokens += partial_masked_tokens
-
         aux_info = {
             "correct_tokens": total_correct_tokens,
             "total_masked_tokens": total_masked_tokens,
@@ -145,7 +131,6 @@
         }
 
     return total_loss / num_tokens, aux_info
->>>>>>> a6f07dea
 
 
 def chungized_bert_loss(batch, model, mixed_precision, vocab_size, n_chungs):
