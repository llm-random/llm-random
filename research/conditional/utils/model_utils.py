from functools import partial

# import json
# from diskcache import Cache
from typing import Type, Union
import torch
from torch.nn import LayerNorm
import torch.nn.functional as F
<<<<<<< HEAD
=======
from torch.utils.checkpoint import checkpoint
from torch.nn.modules.batchnorm import _BatchNorm
>>>>>>> 620c13c4

from lizrd.core import llm
from lizrd.text.data import LLMBatch
from lizrd.core.llm import Parallel
from research.conditional.moe_layers.cont_moe_designs.common_weighted_parameter_matrices import (
    ContinuousMoECommonWeightedParameters,
)
from research.conditional.moe_layers.cont_moe_designs.learnable_temperature_positive import (
    ContinuousMoEAdaTempPositive,
)
from research.conditional.moe_layers.cont_moe_designs.random_grouping import (
    ContinuousMoERandomGroups,
)
from research.conditional.moe_layers.cont_moe_designs.learn_temp_and_common_base import (
    ContinuousMoEFinal,
)
from research.conditional.moe_layers.cont_moe_designs.learnable_temperature import (
    ContinuousMoEAdaTemp,
)
from research.conditional.moe_layers.cont_moe_designs.add_layernorms import (
    ContinuousMoELayernorm,
)
from research.conditional.moe_layers.cont_moe_designs.no_softmax_on_weights import (
    ContinuousMoENosoftmax,
)
from research.conditional.moe_layers.cont_moe_designs.send_result_only_to_top1_token import (
    ContinuousMoETopmerge,
)
from research.conditional.moe_layers.cont_moe_designs.merge_without_weights import (
    ContinuousMoERawmerge,
)
from research.conditional.moe_layers.cont_moe_designs.separate_merge_emit_weights_common_base import (
    ContinuousMoEMergeDifferentlyCommonBase,
)
from research.conditional.moe_layers.cont_moe_designs.separate_merge_emit_weights import (
    ContinuousMoEMergeDifferentlySimple,
)
from research.conditional.moe_layers.cont_moe_designs.separate_weighted_parameter_matrices import (
    ContinuousMoESeparateWeightedParameters,
)
from research.conditional.moe_layers.continuous_moe import (
    ContinuousMoE,
    LegacyContinuousMoE,
)
from research.conditional.moe_layers.expert_choice import ExpertChoiceFF, ExpertGating
from research.conditional.moe_layers.token_choice import TokenChoiceFF
from research.conditional.moe_layers.ff_timed import FeedForwardTimed
from torch.nn.parallel import DistributedDataParallel as DDP


def make_loss_and_backprop_function(loss_checkpoint_chungs: int):
    if loss_checkpoint_chungs == 0:
        return calculate_llm_loss_and_backward_pass
    else:
        return partial(
            chungized_llm_loss_and_backward_pass, n_chungs=loss_checkpoint_chungs
        )


def chungized_llm_loss_and_backward_pass(
    batch: LLMBatch,
    model: torch.nn.Module,
    mixed_precision: bool,
    vocab_size: int,
    scaler: torch.cuda.amp.GradScaler,
    n_chungs: int,
<<<<<<< HEAD
    gradient_accumulation_steps: int,
=======
    mixed_precision_dtype: torch.dtype,
>>>>>>> 620c13c4
):
    do_backward_pass = model.training
    if isinstance(model, DDP):
        model = model.module
    input_tokens = batch.input_ids
    gt_tokens = batch.target_ids
    mask = batch.should_calculate_loss

<<<<<<< HEAD
=======
    def make_custom_forward():
        def custom_forward(*inputs):
            x, gt, mask = inputs
            output = model.head(x)
            with torch.autocast(
                device_type="cuda", enabled=False, dtype=mixed_precision_dtype
            ):
                gt = inputs[1]
                mask = inputs[2]
                gt = gt.to(output.device)
                loss = F.cross_entropy(
                    output.reshape(-1, vocab_size),
                    gt.reshape(-1).long(),
                    reduction="none",
                )

                correct_tokens = gt.long() == output.argmax(dim=-1)
                correct_tokens = correct_tokens.long().reshape(-1) * mask.reshape(-1)
                correct_tokens = correct_tokens.sum()

                total_tokens = mask.sum()

            return loss[mask.reshape(-1) == 1], correct_tokens, total_tokens

        return custom_forward

>>>>>>> 620c13c4
    with torch.autocast(
        device_type="cuda", enabled=mixed_precision, dtype=mixed_precision_dtype
    ):
<<<<<<< HEAD
        encoder_output: torch.Tensor = model.encoder(input_tokens)
        gt_tokens = gt_tokens.to(encoder_output.device)
        mask = mask.to(encoder_output.device)
        num_masked_tokens = mask.sum()
        encoder_output_det = encoder_output.detach()
        if do_backward_pass:
            encoder_output_det.requires_grad = True
        chunged_inputs = torch.chunk(encoder_output_det, n_chungs, dim=0)
=======
        embeddings = model.embedding_layer(input_tokens)
        encoder_output = model.encoder(embeddings)
        chunged_inputs = torch.chunk(encoder_output, n_chungs, dim=0)
>>>>>>> 620c13c4
        chunged_non_masked_inputs = torch.chunk(gt_tokens, n_chungs, dim=0)
        chunged_non_masked_masks = torch.chunk(mask, n_chungs, dim=0)

        total_loss = 0
        total_correct_tokens = 0
        for chunged_input, chunged_gt, chunged_mask in zip(
            chunged_inputs, chunged_non_masked_inputs, chunged_non_masked_masks
        ):
            partial_output = model.head(chunged_input)
            with torch.autocast(device_type="cuda", enabled=False, dtype=torch.float16):
                partial_loss_unmasked = F.cross_entropy(
                    partial_output.reshape(-1, vocab_size),
                    chunged_gt.reshape(-1).long(),
                    reduction="none",
                )
                partial_loss = partial_loss_unmasked[chunged_mask.reshape(-1) == 1]

                partial_correct_tokens = chunged_gt.long() == partial_output.argmax(
                    dim=-1
                )
                partial_correct_tokens = partial_correct_tokens.long().reshape(
                    -1
                ) * chunged_mask.reshape(-1)
                partial_correct_tokens = partial_correct_tokens.sum()

            if do_backward_pass:
                loss = (
                    partial_loss.sum() / num_masked_tokens / gradient_accumulation_steps
                )
                with torch.autocast(
                    device_type="cuda", enabled=False, dtype=torch.float16
                ):
                    scaler.scale(loss).backward()
            total_loss += partial_loss.sum()
            total_correct_tokens += partial_correct_tokens

    if do_backward_pass:
        encoder_output.backward(encoder_output_det.grad)

    aux_info = {
        "correct_tokens": total_correct_tokens,
        "total_masked_tokens": num_masked_tokens,
        "losses": retrieve_additional_losses(model),
    }

    return total_loss / num_masked_tokens / gradient_accumulation_steps, aux_info


def calculate_llm_loss_and_backward_pass(
    batch: LLMBatch,
    model: torch.nn.Module,
    mixed_precision: bool,
    scaler: torch.cuda.amp.GradScaler,
    vocab_size: int,
<<<<<<< HEAD
    gradient_accumulation_steps: int,
=======
    mixed_precision_dtype: torch.dtype,
>>>>>>> 620c13c4
):
    do_backward_pass = model.training
    input_tokens = batch.input_ids
    gt_tokens = batch.target_ids
    mask = batch.should_calculate_loss

    with torch.autocast(
        device_type="cuda", enabled=mixed_precision, dtype=mixed_precision_dtype
    ):
        model_output = model(input_tokens)

    # move the gt tokens and mask to the same device as the model output - they should be on the same device for loss calculation
    gt_tokens = gt_tokens.to(model_output.device)
    mask = mask.to(model_output.device)

    mask_loss = F.cross_entropy(
        model_output.reshape(-1, vocab_size),
        gt_tokens.reshape(-1).long(),
        reduction="none",
    )
    mask_loss = mask_loss[mask.reshape(-1) == 1]
    loss = mask_loss.mean() / gradient_accumulation_steps
    if do_backward_pass:
        scaler.scale(loss).backward()

    correct_tokens = gt_tokens.long() == model_output.argmax(dim=-1)
    correct_tokens = correct_tokens.long().reshape(-1) * mask.reshape(-1)
    correct_tokens = correct_tokens.sum()
    total_masked_tokens = mask.sum()

    aux_info = {
        "correct_tokens": correct_tokens,
        "total_masked_tokens": total_masked_tokens,
        "losses": retrieve_additional_losses(model),
    }

    return loss, aux_info


def get_attention_layer(args):
    causal = args.model_type == "gpt"
    attention_layer_fun = lambda: llm.Attention(
        dmodel=args.dmodel,
        heads=args.n_att_heads,
        causal=causal,
        dhead=args.dhead,
        flash=args.flash_attention,
        init_type=args.init_type,
        init_scale=args.init_scale,
    )

    return attention_layer_fun


def get_residual_layer(args):
    if args.residual_mode == "pre_norm":
        return partial(llm.PreNormBlock, dmodel=args.dmodel)
    elif args.residual_mode == "post_norm":
        return partial(llm.PostNormBlock, dmodel=args.dmodel)
    elif args.residual_mode == "rezero":
        return partial(llm.RezeroBlock, dmodel=args.dmodel)
    else:
        raise NotImplementedError(f"Residual type {args.residual_mode} not implemented")


def get_expert_choice_args(args):
    set_arguments_option1 = (
        args.total_experts_width is not None
        and args.effective_dff is not None
        and args.n_experts is not None
    ) and (args.expert_size is None and args.topk_fraction is None)
    set_arguments_option2 = (
        args.expert_size is not None
        and args.topk_fraction is not None
        and args.n_experts is not None
    ) and (args.effective_dff is None and args.total_experts_width is None)
    set_arguments_option3 = (  # this should be the default
        args.granularity is not None
        and args.expansion_rate is not None
        and args.effective_dff_x is not None
    )

    if (
        not set_arguments_option1
        and not set_arguments_option2
        and not set_arguments_option3
    ):
        raise AssertionError(
            "You must specify either total_experts_width, effective_dff, and n_experts "
            "or expert_size, topk_fraction, and n_experts "
            "or granularity, expansion_rate, and effective_dff_x "
        )

    if set_arguments_option3:
        # 4 is the standard dff_x, we assume it's defined relative to that
        dff_x = 4
        args.total_experts_width = args.dmodel * dff_x * args.expansion_rate
        args.n_experts = args.expansion_rate * args.granularity
        args.effective_dff = args.effective_dff_x * args.dmodel

    if args.total_experts_width is not None:
        expert_size = args.total_experts_width / args.n_experts
        assert expert_size == int(expert_size)
        args.expert_size = int(expert_size)

        experts_per_token = args.effective_dff / expert_size

        topk_fraction = experts_per_token / args.n_experts
        assert 0.0 <= topk_fraction <= 1.0
        args.topk_fraction = topk_fraction
    else:
        experts_per_token = args.topk_fraction * args.n_experts
        args.effective_dff = experts_per_token * args.expert_size
        args.total_experts_width = args.expert_size * args.n_experts

    return {
        "dmodel": args.dmodel,
        "n_experts": args.n_experts,
        "expert_size": args.expert_size,
        "topk_fraction": args.topk_fraction,
        "random_perm": args.expert_random_perm,
        "group_by_batch": args.group_granular_moe_by_batch,
        "softmax_ungrouped": args.softmax_ungrouped,
        "one_hot_impl": args.granular_moe_one_hot_impl,
        "softmax_over": args.softmax_over,
        "use_full_einsum": args.use_full_einsum,
        "group_size": args.simulate_group_size,
        "init_type": args.init_type,
        "init_scale": args.init_scale,
        "use_torch_bmm": args.use_torch_bmm,
        "use_layer_norm": args.layer_norm_in_expert_choice,
    }


def get_expert_choice_with_parallel_ff_args(args):
    expert_choice_params = get_expert_choice_args(args)
    n_experts = expert_choice_params["n_experts"]
    expert_size = expert_choice_params["expert_size"]
    top_k_fraction = expert_choice_params["topk_fraction"]

    def calculate_effective_expert_dff(_expert_size, _n_experts, _topk_fraction):
        return _topk_fraction * _n_experts * _expert_size

    if args.ff_parallel_mode == "modify_expert_size":
        expert_size = int(
            expert_choice_params["expert_size"]
            * (1 - args.ff_parallel_compute_fraction)
        )
        expert_choice_params["expert_size"] = expert_size

    elif args.ff_parallel_mode == "modify_topk_fraction":
        top_k_fraction = expert_choice_params["topk_fraction"] * (
            1 - args.ff_parallel_compute_fraction
        )

        expert_choice_params["topk_fraction"] = top_k_fraction

    elif args.ff_parallel_mode == "modify_n_experts":
        n_experts = int(
            expert_choice_params["n_experts"] * (1 - args.ff_parallel_compute_fraction)
        )
        expert_choice_params["n_experts"] = n_experts
    else:
        raise ValueError(
            f"Invalid ff_parallel_mode {args.ff_parallel_mode}. Possible values are modify_expert_size, modify_topk_fraction, modify_n_experts"
        )

    dff_expert = int(
        calculate_effective_expert_dff(expert_size, n_experts, top_k_fraction)
    )
    dff_parallel = args.effective_dff - dff_expert
    return {
        "expert_choice_kwargs": expert_choice_params,
        "parallel_ff_args": (args.dmodel, dff_parallel),
    }


def retrieve_additional_losses(model: torch.nn.Module):
    losses = {}
    if not hasattr(model, "forward_pass_cache"):
        return losses

    if "load_balancing_losses" in model.forward_pass_cache:
        load_balancing_losses = model.forward_pass_cache["load_balancing_losses"]
        load_balancing_losses = torch.stack(load_balancing_losses)
        load_balancing_loss = torch.mean(load_balancing_losses)
        losses["load_balancing_loss"] = load_balancing_loss

    return losses


def get_common_mot_kwargs(args):
    return {
        "dm": args.dmodel,
        "dff": args.dff,
        "n_experts": args.n_experts,
        "group_size": args.group_size,
        "sparsity_dim": args.sparsity_dim,
        "temperature": args.temperature,
        "expert_size": args.expert_size,
        "use_opt_einsum": args.use_opt_einsum,
        "flop_matched": args.flop_matched,
        "init_type": args.init_type,
        "init_scale": args.init_scale,
        "emit_softmax_over_experts": args.emit_softmax_over_experts,
    }


def get_ff_layer(args):
    if args.ff_mode == "vanilla":
        return_fn = lambda: llm.FeedForward(
            args.dmodel, args.dff, init_type=args.init_type, init_scale=args.init_scale
        )
    elif args.ff_mode == "vanilla_timed":
        return_fn = lambda: FeedForwardTimed(
            args.dmodel, args.dff, args.activation_type, args.no_ff
        )
    elif args.ff_mode == "cont_moe" or args.ff_mode == "cont_moe_quick":
        return_fn = lambda: ContinuousMoE(**get_common_mot_kwargs(args))
    elif args.ff_mode == "cont_moe_merge_diff_simple":
        return_fn = lambda: ContinuousMoEMergeDifferentlySimple(
            **get_common_mot_kwargs(args)
        )
    elif args.ff_mode == "cont_moe_merge_diff_comm_base":
        return_fn = lambda: ContinuousMoEMergeDifferentlyCommonBase(
            **get_common_mot_kwargs(args)
        )
    elif args.ff_mode == "cont_moe_rawmerge":
        return_fn = lambda: ContinuousMoERawmerge(**get_common_mot_kwargs(args))
    elif args.ff_mode == "cont_moe_topmerge":
        return_fn = lambda: ContinuousMoETopmerge(**get_common_mot_kwargs(args))
    elif args.ff_mode == "cont_moe_nosoft":
        return_fn = lambda: ContinuousMoENosoftmax(**get_common_mot_kwargs(args))
    elif args.ff_mode == "cont_moe_adatemp":
        return_fn = lambda: ContinuousMoEAdaTemp(
            **get_common_mot_kwargs(args),
            share_by_experts=args.share_by_experts,
            share_by_emit_merge=args.share_by_emit_merge,
        )
    elif args.ff_mode == "cont_moe_adatemp_positive":
        return_fn = lambda: ContinuousMoEAdaTempPositive(
            **get_common_mot_kwargs(args),
            share_by_experts=args.share_by_experts,
            share_by_emit_merge=args.share_by_emit_merge,
        )
    elif args.ff_mode == "cont_moe_ln":
        return_fn = lambda: ContinuousMoELayernorm(**get_common_mot_kwargs(args))
    elif args.ff_mode == "cont_moe_final":
        return_fn = lambda: ContinuousMoEFinal(**get_common_mot_kwargs(args))
    elif args.ff_mode == "cont_moe_random_groups":
        return_fn = lambda: ContinuousMoERandomGroups(
            **get_common_mot_kwargs(args),
            batch_size=args.batch_size,
            seqlen=args.cutoff,
            mix_whole_batch=args.mix_whole_batch,
        )
    elif args.ff_mode == "cont_moe_common_weighted_parameters":
        return_fn = lambda: ContinuousMoECommonWeightedParameters(
            **get_common_mot_kwargs(args)
        )
    elif args.ff_mode == "cont_moe_separate_weighted_parameters":
        return_fn = lambda: ContinuousMoESeparateWeightedParameters(
            **get_common_mot_kwargs(args)
        )
    elif args.ff_mode == "cont_moe_legacy":
        return_fn = lambda: LegacyContinuousMoE(**get_common_mot_kwargs(args))
    elif args.ff_mode == "expert_choice":
        ff_args = get_expert_choice_args(args)
        return_fn = partial(ExpertChoiceFF, **ff_args)
    elif args.ff_mode == "expert_choice_with_parallel_ff":
        expert_choice_kwargs = get_expert_choice_with_parallel_ff_args(args)[
            "expert_choice_kwargs"
        ]
        parallel_ff_args = get_expert_choice_with_parallel_ff_args(args)[
            "parallel_ff_args"
        ]
        return_fn = lambda: Parallel(
            ExpertChoiceFF(**expert_choice_kwargs),
            llm.FeedForward(*parallel_ff_args),
        )
    elif args.ff_mode == "token_choice":
        return_fn = lambda: TokenChoiceFF(
            dmodel=args.dmodel,
            n_experts=args.n_experts,
            expert_size=args.effective_dff,
            capacity_factor=args.capacity_factor,
            load_balancing_loss_weight=args.load_balancing_loss_weight,
        )
    elif args.ff_mode == "kernelized_fc":
        from research.conditional.moe_layers.kernelized import FCKernelized

        return_fn = lambda: FCKernelized(
            dmodel=args.dmodel,
            dff=args.dff,
            kernel_r=args.kernel_r,
            kernel_type=args.kernel_type,
            redraw_projections_interval=args.redraw_projections_interval,
            no_kernel_norm=args.no_kernel_norm,
            no_average_attn=args.no_average_attn,
            nystrom=args.nystrom,
            xfavor=args.xfavor,
        )
    else:
        raise NotImplementedError(f"FF mode {args.ff_mode} not implemented")

    if args.every_other_layer:
        if args.standard_ff_first:
            return_fn = llm.EveryOtherLayer(
                lambda: llm.FeedForward(args.dmodel, args.dff), return_fn
            )
        else:
            return_fn = llm.EveryOtherLayer(
                return_fn, lambda: llm.FeedForward(args.dmodel, args.dff)
            )

    return return_fn


def get_classes_from_module_names(
    packed_names,
) -> Union[tuple[Type[torch.nn.Module]], None]:
    """
    Unpacks a comma-separated list of module names into a tuple of modules.
    """
    names = []
    if packed_names is None:
        return None
    for name in packed_names.split(","):
        if name == "Attention":
            names.append(llm.Attention)
        if name == "AttentionMechanism":
            names.append(llm.AttentionMechanism)
        elif name == "FeedForward":
            names.append(llm.FeedForward)
        elif name == "Residual":
            names.append(llm.Residual)
        elif name == "TransformerBlock":
            names.append(llm.TransformerBlock)
        elif name == "TransformerTower":
            names.append(llm.TransformerTower)
        elif name == "LLM":
            names.append(llm.LLM)
        elif name == "EmbeddingLayer":
            names.append(llm.EmbeddingLayer)
        elif name == "PredictionHead":
            names.append(llm.PredictionHead)
        elif name == "ExpertChoiceFF":
            names.append(ExpertChoiceFF)
        elif name == "ExpertGating":
            names.append(ExpertGating)
        else:
            raise ValueError(f"Unknown name {name}")
    return tuple(names)


def get_mixed_precision_ignored_classes(args) -> list[Type[torch.nn.Module]]:
    ignored_classes = [ExpertGating, LayerNorm, _BatchNorm]

    selective_precision_modules = get_classes_from_module_names(
        args.fsdp_selective_precision_modules
    )
    if selective_precision_modules is not None:
        ignored_classes += list(selective_precision_modules)

    return ignored_classes


def update_model_fit_gpu_info(database: str, params: dict, value: str):
    """
    This function is used to records whether a model with given params fits in gpu.
    """
    # if database is not None and params is not None:
    #     with Cache(database) as cache:
    #         serialized_params = json.dumps(params, sort_keys=True)
    #         cache[serialized_params] = value
    print(database, params)


def get_model_fit_gpu_info(database: str, params: dict):
    """
    This function is used to records whether a model with given params fits in gpu.
    """
    # if database is not None and params is not None:
    #     with Cache(database) as cache:
    #         serialized_params = json.dumps(params, sort_keys=True)
    #         return cache[serialized_params]
    print(database, params)<|MERGE_RESOLUTION|>--- conflicted
+++ resolved
@@ -6,11 +6,8 @@
 import torch
 from torch.nn import LayerNorm
 import torch.nn.functional as F
-<<<<<<< HEAD
-=======
 from torch.utils.checkpoint import checkpoint
 from torch.nn.modules.batchnorm import _BatchNorm
->>>>>>> 620c13c4
 
 from lizrd.core import llm
 from lizrd.text.data import LLMBatch
@@ -77,11 +74,8 @@
     vocab_size: int,
     scaler: torch.cuda.amp.GradScaler,
     n_chungs: int,
-<<<<<<< HEAD
     gradient_accumulation_steps: int,
-=======
     mixed_precision_dtype: torch.dtype,
->>>>>>> 620c13c4
 ):
     do_backward_pass = model.training
     if isinstance(model, DDP):
@@ -90,40 +84,11 @@
     gt_tokens = batch.target_ids
     mask = batch.should_calculate_loss
 
-<<<<<<< HEAD
-=======
-    def make_custom_forward():
-        def custom_forward(*inputs):
-            x, gt, mask = inputs
-            output = model.head(x)
-            with torch.autocast(
-                device_type="cuda", enabled=False, dtype=mixed_precision_dtype
-            ):
-                gt = inputs[1]
-                mask = inputs[2]
-                gt = gt.to(output.device)
-                loss = F.cross_entropy(
-                    output.reshape(-1, vocab_size),
-                    gt.reshape(-1).long(),
-                    reduction="none",
-                )
-
-                correct_tokens = gt.long() == output.argmax(dim=-1)
-                correct_tokens = correct_tokens.long().reshape(-1) * mask.reshape(-1)
-                correct_tokens = correct_tokens.sum()
-
-                total_tokens = mask.sum()
-
-            return loss[mask.reshape(-1) == 1], correct_tokens, total_tokens
-
-        return custom_forward
-
->>>>>>> 620c13c4
     with torch.autocast(
         device_type="cuda", enabled=mixed_precision, dtype=mixed_precision_dtype
     ):
-<<<<<<< HEAD
-        encoder_output: torch.Tensor = model.encoder(input_tokens)
+        embeddings = model.embedding_layer(input_tokens)
+        encoder_output: torch.Tensor = model.encoder(embeddings)
         gt_tokens = gt_tokens.to(encoder_output.device)
         mask = mask.to(encoder_output.device)
         num_masked_tokens = mask.sum()
@@ -131,11 +96,6 @@
         if do_backward_pass:
             encoder_output_det.requires_grad = True
         chunged_inputs = torch.chunk(encoder_output_det, n_chungs, dim=0)
-=======
-        embeddings = model.embedding_layer(input_tokens)
-        encoder_output = model.encoder(embeddings)
-        chunged_inputs = torch.chunk(encoder_output, n_chungs, dim=0)
->>>>>>> 620c13c4
         chunged_non_masked_inputs = torch.chunk(gt_tokens, n_chungs, dim=0)
         chunged_non_masked_masks = torch.chunk(mask, n_chungs, dim=0)
 
@@ -145,7 +105,9 @@
             chunged_inputs, chunged_non_masked_inputs, chunged_non_masked_masks
         ):
             partial_output = model.head(chunged_input)
-            with torch.autocast(device_type="cuda", enabled=False, dtype=torch.float16):
+            with torch.autocast(
+                device_type="cuda", enabled=False, dtype=mixed_precision_dtype
+            ):
                 partial_loss_unmasked = F.cross_entropy(
                     partial_output.reshape(-1, vocab_size),
                     chunged_gt.reshape(-1).long(),
@@ -166,7 +128,7 @@
                     partial_loss.sum() / num_masked_tokens / gradient_accumulation_steps
                 )
                 with torch.autocast(
-                    device_type="cuda", enabled=False, dtype=torch.float16
+                    device_type="cuda", enabled=False, dtype=mixed_precision_dtype
                 ):
                     scaler.scale(loss).backward()
             total_loss += partial_loss.sum()
@@ -190,11 +152,8 @@
     mixed_precision: bool,
     scaler: torch.cuda.amp.GradScaler,
     vocab_size: int,
-<<<<<<< HEAD
     gradient_accumulation_steps: int,
-=======
     mixed_precision_dtype: torch.dtype,
->>>>>>> 620c13c4
 ):
     do_backward_pass = model.training
     input_tokens = batch.input_ids
