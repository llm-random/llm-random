--- conflicted
+++ resolved
@@ -36,14 +36,10 @@
     parser.add_argument("--sparsity_dim", type=int, default=1)
     parser.add_argument("--temperature", type=float, default=1.0)
     parser.add_argument("--expert_size", type=int, required=False)
-<<<<<<< HEAD
-    parser.add_argument("--topk_perc", type=float, required=False)
+    parser.add_argument("--topk_fraction", type=float, required=False)
+    parser.add_argument("--logging_interval_loss", type=int, default=250)
     parser.add_argument("--expert_random_perm", action="store_true")
     parser.add_argument("--every_other_layer", action="store_true")
-=======
-    parser.add_argument("--topk_fraction", type=float, required=False)
-    parser.add_argument("--logging_interval_loss", type=int, default=250)
->>>>>>> 35407f24
 
     # experimental/legacy parameters
 
