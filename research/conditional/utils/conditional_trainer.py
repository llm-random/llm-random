--- conflicted
+++ resolved
@@ -246,7 +246,6 @@
             "losses": losses,
         }
 
-<<<<<<< HEAD
     def _optimize(self, additional_loss, should_apply_gradient=False):
         # since we sum gradients averaged over multiple smaller batches, we need to normalize here
         if additional_loss is not None:
@@ -256,16 +255,6 @@
                 additional_loss.backward()
             else:
                 self.scaler.scale(additional_loss).backward()
-=======
-    def _optimize(self, loss, should_apply_gradient=False):
-        if self.gradient_accumulation_steps == 1:
-            self.optimizer.zero_grad()
-        # clear computation graph, store gradients
-        if self.scaler is None:
-            loss.backward()
-        else:
-            self.scaler.scale(loss).backward()
->>>>>>> 8a957b91
         if should_apply_gradient:
             if self.scaler is None:
                 if self.gradient_clipping is not None:
