from collections import defaultdict
import os.path
import copy
from types import SimpleNamespace as SN
from typing import Callable, Iterable, Optional, Literal

import torch
from attr import define
from lizrd.core.misc import propagate_forward_pass_cache
from lizrd.support.decoding import decode_single_example
from lizrd.support.logging import AbstractLogger
from lizrd.support.misc import get_ith_chunk
from lizrd.text.data import LLMBatch
from lizrd.train.scheduler import AbstractLRScheduler
from research.conditional.moe_layers.continuous_moe import ContinuousMoE
from research.conditional.moe_layers.expert_choice import ExpertChoiceFF
from research.conditional.utils.layer_manager import LayerManager
from research.conditional.utils.misc_tools import temp_modify_attr
from research.conditional.utils.model_utils import make_loss_function
from research.datasets import DataloaderWrapper
from lizrd.text.datasets import C4Dataset
from transformers import GPT2Tokenizer


@define(slots=False)
class ConditionalTrainer:
    model: torch.nn.Module
    optimizer: torch.optim.Optimizer
    train_dataloader: DataloaderWrapper
    eval_dataloader: DataloaderWrapper
    vocab_size: int
    mixed_precision: bool
    logger: Optional[AbstractLogger]
    model_type: Literal["bert", "gpt"]
    dataset_type: Literal["wikibook", "c4"]
    logging_interval_loss: int
    logging_interval_light: int
    logging_interval_heavy: int
    eval_interval: int
    n_eval_batches: int
    max_sequence_length: int
    batch_size: int
    lr_scheduler: AbstractLRScheduler
    _calculate_loss: Optional[Callable] = None
    mask_percent: Optional[float] = None
    scaler: Optional[torch.cuda.amp.GradScaler] = None
    layer_manager: Optional[LayerManager] = None
    loss_accumulator: Optional[float] = None
    n_gpus: int = 1
    save_weights_path: str = None
    save_weights_interval: int = 1000
    load_weights_path: str = None
    gradient_clipping: float = None
    loss_checkpoint_chungs: int = 0
    gradient_accumulation_steps: int = 1
    log_gradients_and_weights: bool = False
    loss_log_intervals: tuple[int] = (1, 10, 100, 1000)
    decoding_interval: int = 5_000
    total_time_trainsteps: float = 0.0
    total_time_decoding: float = 0.0
    total_time_afterstep: float = 0.0
    eval_min_group_size_logfactor: int = 0
    eval_max_group_size_logfactor: int = 0
    eval_discrete_mot: bool = False
    is_process_logging: bool = True
    eval_dynamic_groupsize: bool = False
    steps_until_start_temperature_learn: int = -1

    def __attrs_post_init__(self):
        self.scaler = torch.cuda.amp.GradScaler(enabled=self.mixed_precision)
        self.loss_accumulators = {
            f"loss_interval/{i}": SN(acc=0.0, interval=i)
            for i in self.loss_log_intervals
        }
        self.loss_accumulators["loss"] = SN(
            acc=0.0, interval=self.logging_interval_loss
        )
        self.correct_tokens_accumulator = 0.0
        self.total_tokens_accumulator = 0.0
        self.auxiliary_losses_accumulator = dict()
        self._calculate_loss = make_loss_function(
            loss_checkpoint_chungs=self.loss_checkpoint_chungs,
        )
        self.layer_manager = LayerManager(
            self.model,
            self.logging_interval_light,
            self.logging_interval_heavy,
            self.steps_until_start_temperature_learn,
        )
        # if temp training is delayed, turn if off for now
        self.layer_manager.manage_learnable_temperature(0)
        self._check_config()

    def _before_train_operations(self):
        propagate_forward_pass_cache(self.model)

    def _after_step_operations(self, step):
        self.model.forward_pass_cache.clear()
        self.layer_manager.manage_learnable_temperature(step)

    def train(self, n_steps: int):
        """
        Train the model for n_steps steps.
        """
        self._before_train_operations()
        if self.load_weights_path is not None:
            self._load_model_weights()

        for step in range(n_steps + 1):
            self._train_step(step)
            if step % self.eval_interval == 0:
                self._eval_step(step)
            if (
                self.model_type == "gpt"
                and self.decoding_interval > 0
                and step % self.decoding_interval == 0
                and self.is_process_logging
            ):
                try:
                    self._decode_samples(step)
                except:
                    print("Decoding failed, skipping...")
<<<<<<< HEAD

            if step > 0 and self.eval_interval > 0 and step % self.eval_interval == 0:
                self._eval_step(step)

            t2 = time.time()
=======
>>>>>>> 645e3b95
            self._after_step_operations(step)

    def _train_step(
        self,
        step,
    ):
        self.model.train()
        if self.is_process_logging:
            self.layer_manager.prepare_for_logging(step)
        processed_batch = self.train_dataloader.get_batch()

        self.lr_scheduler.set_lr(step=step, optimizer=self.optimizer)
        loss, aux_info = self.calculate_loss_and_maybe_optimize(
            processed_batch, should_optimize=True
        )
        if self.is_process_logging:
            self._log_train_stats(loss, step)
            self._log_accuracy(aux_info, step)
            self.layer_manager.log(step)
            self._log_weights_and_gradients(step)
            self._log_auxiliary_losses(aux_info["losses"], step)
        self._save_weights(step)

    def calculate_loss_and_maybe_optimize(
        self, processed_batch: LLMBatch, should_optimize: bool
    ):
        """gradient accumulation: slice the batch into minibatches, get gradients from each, then average and apply them"""
        total_cross_entropy_loss = 0.0
        correct_tokens_value = 0
        total_masked_tokens_value = 0
        losses = {}

        for i in range(self.gradient_accumulation_steps):
            batch_copy = copy.deepcopy(processed_batch)
            for _, tensor in batch_copy:
                tensor.data = get_ith_chunk(
                    tensor.data, self.gradient_accumulation_steps, i
                )

            cross_entropy_loss, aux_info = self._calculate_loss(
                batch=batch_copy,
                model=self.model,
                mixed_precision=self.mixed_precision,
                vocab_size=self.vocab_size,
            )

            # clear computation graph, store gradients, only apply gradients at the end
            should_apply_gradient = i == self.gradient_accumulation_steps - 1

            loss_to_optimize = cross_entropy_loss
            for key, value in aux_info["losses"].items():
                loss_to_optimize += value

            if should_optimize:
                self._optimize(
                    loss_to_optimize, should_apply_gradient=should_apply_gradient
                )
            total_cross_entropy_loss += cross_entropy_loss.item()
            correct_tokens_value += aux_info["correct_tokens"]
            total_masked_tokens_value += aux_info["total_masked_tokens"]

            for key, value in aux_info["losses"].items():
                losses[key] = losses.get(key, 0) + value

        return total_cross_entropy_loss, {
            "correct_tokens": correct_tokens_value,
            "total_masked_tokens": total_masked_tokens_value,
            "losses": losses,
        }

    def _optimize(self, loss, should_apply_gradient=False):
        # since we sum gradients averaged over multiple smaller batches, we need to normalize here
        loss /= self.gradient_accumulation_steps
        if self.gradient_accumulation_steps == 1:
            self.optimizer.zero_grad()
        # clear computation graph, store gradients
        self.scaler.scale(loss).backward()
        if should_apply_gradient:
            if self.gradient_clipping is not None:
                self.scaler.unscale_(self.optimizer)
                torch.nn.utils.clip_grad_norm_(
                    self.model.parameters(), self.gradient_clipping
                )
            self.scaler.step(self.optimizer)
            if self.gradient_accumulation_steps > 1:
                self.optimizer.zero_grad()
            self.scaler.update()

    def _eval_step(self, step: int):
<<<<<<< HEAD
        batches = [self.eval_dataloader.get_batch() for _ in range(self.n_eval_batches)]
        self._batches_eval_step(
            batches=batches,
            step=step,
            eval_variant_name="normal",
        )
        layers = [
            l
            for _, l in self.layer_manager._layers
            if isinstance(l, (ContinuousMoE, ExpertChoiceFF))
        ]
        if self.eval_dynamic_groupsize:
            original_group_size = layers[0].group_size
            for log_group_size_factor in range(
                self.eval_min_group_size_logfactor,
                self.eval_max_group_size_logfactor + 1,
            ):
                current_group_size = int(
                    2**log_group_size_factor * original_group_size
                )
                if current_group_size <= self.batch_size and current_group_size > 0:
                    with temp_modify_attr(layers, "group_size", current_group_size):
                        self._batches_eval_step(
                            batches=batches,
                            step=step,
                            eval_variant_name=f"group size={current_group_size}",
                        )

        if self.eval_discrete_mot:
            with temp_modify_attr(layers, "use_discrete_routing", True):
                self._batches_eval_step(
                    batches=batches,
                    step=step,
                    eval_variant_name="discrete MoT routing",
                )
=======
        batches = (self.eval_dataloader.get_batch() for _ in range(self.n_eval_batches))
        if self.should_evaluate_dynamic_groupsize:
            batches = list(batches)
            contmoe_layers = [
                l
                for _, l in self.layer_manager._layers
                if isinstance(l, (ContinuousMoE, ExpertChoiceFF))
            ]
            original_group_size = contmoe_layers[0].group_size
            group_size = max(
                original_group_size // 2
                if self.min_eval_group_size == 0
                else self.min_eval_group_size,
                1,
            )
            max_group_size = min(
                2 * original_group_size
                if self.max_eval_group_size == 0
                else self.max_eval_group_size,
                self.batch_size,
            )
            while group_size <= max_group_size:
                for layer in contmoe_layers:
                    layer.group_size = group_size
                self._eval_variant(
                    batches=batches,
                    step=step,
                    variant_name=f"gs={group_size}",
                )
                group_size *= 2
            for layer in contmoe_layers:
                layer.group_size = original_group_size
        else:
            self._eval_variant(
                batches=batches,
                step=step,
                variant_name="normal",
            )
>>>>>>> 645e3b95

    def _eval_variant(self, batches: Iterable[LLMBatch], step: int, variant_name: str):
        self.model.eval()
        total_loss = 0.0
        total_correct_tokens = 0
        total_masked_tokens = 0
        extra_losses = defaultdict(float)
        for processed_batch in batches:
            with torch.no_grad():
                loss, aux_info = self.calculate_loss_and_maybe_optimize(
                    processed_batch, should_optimize=False
                )
            total_loss += loss
            total_correct_tokens += aux_info["correct_tokens"]
            total_masked_tokens += aux_info["total_masked_tokens"]
            for name, loss_value in aux_info["losses"].items():
                extra_losses[name] += loss_value
        if self.is_process_logging:
            self.logger.report_scalar(
                title=f"eval/total_loss/{variant_name}",
                value=total_loss / self.n_eval_batches,
                iteration=step,
            )
            self.logger.report_scalar(
                title=f"eval/accuracy/{variant_name}",
                value=total_correct_tokens / total_masked_tokens,
                iteration=step,
            )
            for name, loss_value in extra_losses.items():
                self.logger.report_scalar(
                    title=f"eval/{name}/{variant_name}",
                    value=loss_value / self.n_eval_batches,
                    iteration=step,
                )

    def _decode_samples(self, step):
        examples = [
            "1, 2, 3, 4, 5",
            "Our Father, who art in heaven,",
            "Warsaw -> Poland Paris -> France Berlin ->",
            "Speech at a funeral of a fly: ",
        ]
        tokenizer = GPT2Tokenizer.from_pretrained("gpt2")
        for example in examples:
            tokens = torch.tensor(
                tokenizer.convert_tokens_to_ids(tokenizer.tokenize(example))
            ).to(self.train_dataloader.device)
            output_tokens = decode_single_example(
                self.model,
                self.max_sequence_length,
                tokens,
                tokenizer._convert_token_to_id("<|endoftext|>"),
            )
            decoded_output = tokenizer.decode(output_tokens)
            print(f"{example}: {decoded_output}")
            self.logger.report_text(
                title=f"decoding_sample/{example}",
                value=decoded_output,
                iteration=step,
            )

    def _log_train_stats(self, loss_value, step):
        self.logger.report_scalar(title="step", value=step, iteration=step)
        self.logger.report_scalar(
            title="lr", value=self.lr_scheduler.get_lr(step=step), iteration=step
        )
        if self.dataset_type == "c4":
            self._log_fraction_dataset_processed(step)
        for name, stats in self.loss_accumulators.items():
            stats.acc += loss_value
            if stats.interval > 0 and step > 0 and step % stats.interval == 0:
                self.logger.report_scalar(
                    title=name,
                    value=stats.acc / stats.interval,
                    iteration=step,
                )
                stats.acc = 0.0

    def _log_weights_and_gradients(self, step):
        g_norms, w_norms = {}, {}
        if (
            self.logging_interval_heavy > 0
            and step % self.logging_interval_heavy == 0
            and step > 0
            and self.log_gradients_and_weights
        ):
            for name, value in self.model.named_parameters():
                if value.grad is not None:
                    norm = torch.linalg.norm(value.grad)
                    g_norms[f"weight_norms/{name.replace('.', '/')}/grad"] = norm
                if value.requires_grad:
                    norm = torch.linalg.norm(value)
                    w_norms[f"weight_norms/{name.replace('.', '/')}/weight"] = norm
            g_norms[f"weight_norms/grad_norm_total"] = torch.linalg.norm(
                torch.tensor(list(g_norms.values()))
            )
            w_norms[f"weight_norms/weight_norm_total"] = torch.linalg.norm(
                torch.tensor(list(w_norms.values()))
            )
            for name, value in {**g_norms, **w_norms}.items():
                self.logger.report_scalar(title=name, value=value, iteration=step)

    def _log_fraction_dataset_processed(self, step):
        processed = step * self.batch_size * self.max_sequence_length
        total = C4Dataset.total_gpt2_tokens
        self.logger.report_scalar(
            title="Fraction of dataset that is processed (assumuing no DDP)",
            value=processed / total,
            iteration=step,
        )

    def _log_accuracy(self, aux_info, step):
        self.correct_tokens_accumulator += aux_info["correct_tokens"]
        self.total_tokens_accumulator += aux_info["total_masked_tokens"]
        if step % self.logging_interval_loss == 0 and step > 0:
            self.logger.report_scalar(
                title="accuracy",
                value=self.correct_tokens_accumulator / self.total_tokens_accumulator,
                iteration=step,
            )
            self.correct_tokens_accumulator = 0.0
            self.total_tokens_accumulator = 0.0

    def _log_auxiliary_losses(self, losses, step):
        for name, loss in losses.items():
            self.auxiliary_losses_accumulator[name] = (
                self.auxiliary_losses_accumulator.get(name, 0) + loss
            )

        if step % self.logging_interval_loss == 0 and step > 0:
            for name, loss in losses.items():
                self.logger.report_scalar(
                    title=f"{name}",
                    value=loss / self.logging_interval_loss,
                    iteration=step,
                )
            self.auxiliary_losses_accumulator.clear()

    def _save_weights(self, step):
        if (
            self.save_weights_path is not None
            and self.save_weights_interval > 0
            and step % self.save_weights_interval == 0
        ):
            checkpoint = {
                "model": self.model.state_dict(),
                "optimizer": self.optimizer.state_dict(),
                "scaler": self.scaler.state_dict(),
            }
            torch.save(checkpoint, os.path.join(self.save_weights_path, f"{step}.pth"))
            print(f"Weights saved to {self.save_weights_path} (step {step})")

<<<<<<< HEAD
    def _hack_for_contmoe_expert_size(
        self,
        step,
    ):
        """
        This is a hack to easily determine the maximal batch size that can be used with given GPU memory and model size.
        """
        assert all(
            [
                isinstance(layer, ContinuousMoE)
                for name, layer in self.layer_manager._layers
            ]
        )
        self.model.train()
        processed_batch = self.train_dataloader.get_batch()
        for block_name, layer in self.layer_manager._layers:
            layer.expertsize = step + 1
            layer.init_core_parameters()
            layer.to(torch.device("cuda"))
        loss = self._calculate_loss(
            batch=processed_batch,
            model=self.model,
            mixed_precision=self.mixed_precision,
            vocab_size=self.vocab_size,
        )
        self._optimize(loss, should_apply_gradient=True)
        self.logger.report_scalar(title="max expert size", value=step, iteration=step)

    def _check_config(self):
        if self.eval_dynamic_groupsize:
            assert self.eval_max_group_size_logfactor is not None
            assert self.eval_min_group_size_logfactor is not None
            assert (
                self.eval_min_group_size_logfactor <= self.eval_max_group_size_logfactor
=======
    def _load_model_weights(self):
        if os.path.exists(self.load_weights_path):
            print(f"Loading weights from {self.load_weights_path}")
            checkpoint = torch.load(self.load_weights_path)
            self.model.load_state_dict(checkpoint["model"], strict=False)
            self.optimizer.load_state_dict(checkpoint["optimizer"])
            self.scaler.load_state_dict(checkpoint["scaler"])
        else:
            raise ValueError(
                f"Path {self.load_weights_path} does not exist. Aborting ..."
>>>>>>> 645e3b95
            )<|MERGE_RESOLUTION|>--- conflicted
+++ resolved
@@ -15,7 +15,6 @@
 from research.conditional.moe_layers.continuous_moe import ContinuousMoE
 from research.conditional.moe_layers.expert_choice import ExpertChoiceFF
 from research.conditional.utils.layer_manager import LayerManager
-from research.conditional.utils.misc_tools import temp_modify_attr
 from research.conditional.utils.model_utils import make_loss_function
 from research.datasets import DataloaderWrapper
 from lizrd.text.datasets import C4Dataset
@@ -59,11 +58,10 @@
     total_time_trainsteps: float = 0.0
     total_time_decoding: float = 0.0
     total_time_afterstep: float = 0.0
-    eval_min_group_size_logfactor: int = 0
-    eval_max_group_size_logfactor: int = 0
-    eval_discrete_mot: bool = False
+    min_eval_group_size: int = 0
+    max_eval_group_size: int = 0
     is_process_logging: bool = True
-    eval_dynamic_groupsize: bool = False
+    should_evaluate_dynamic_groupsize: bool = False
     steps_until_start_temperature_learn: int = -1
 
     def __attrs_post_init__(self):
@@ -87,9 +85,8 @@
             self.logging_interval_heavy,
             self.steps_until_start_temperature_learn,
         )
-        # if temp training is delayed, turn if off for now
+        # if temp training is delayed, disable it
         self.layer_manager.manage_learnable_temperature(0)
-        self._check_config()
 
     def _before_train_operations(self):
         propagate_forward_pass_cache(self.model)
@@ -120,14 +117,6 @@
                     self._decode_samples(step)
                 except:
                     print("Decoding failed, skipping...")
-<<<<<<< HEAD
-
-            if step > 0 and self.eval_interval > 0 and step % self.eval_interval == 0:
-                self._eval_step(step)
-
-            t2 = time.time()
-=======
->>>>>>> 645e3b95
             self._after_step_operations(step)
 
     def _train_step(
@@ -217,43 +206,6 @@
             self.scaler.update()
 
     def _eval_step(self, step: int):
-<<<<<<< HEAD
-        batches = [self.eval_dataloader.get_batch() for _ in range(self.n_eval_batches)]
-        self._batches_eval_step(
-            batches=batches,
-            step=step,
-            eval_variant_name="normal",
-        )
-        layers = [
-            l
-            for _, l in self.layer_manager._layers
-            if isinstance(l, (ContinuousMoE, ExpertChoiceFF))
-        ]
-        if self.eval_dynamic_groupsize:
-            original_group_size = layers[0].group_size
-            for log_group_size_factor in range(
-                self.eval_min_group_size_logfactor,
-                self.eval_max_group_size_logfactor + 1,
-            ):
-                current_group_size = int(
-                    2**log_group_size_factor * original_group_size
-                )
-                if current_group_size <= self.batch_size and current_group_size > 0:
-                    with temp_modify_attr(layers, "group_size", current_group_size):
-                        self._batches_eval_step(
-                            batches=batches,
-                            step=step,
-                            eval_variant_name=f"group size={current_group_size}",
-                        )
-
-        if self.eval_discrete_mot:
-            with temp_modify_attr(layers, "use_discrete_routing", True):
-                self._batches_eval_step(
-                    batches=batches,
-                    step=step,
-                    eval_variant_name="discrete MoT routing",
-                )
-=======
         batches = (self.eval_dataloader.get_batch() for _ in range(self.n_eval_batches))
         if self.should_evaluate_dynamic_groupsize:
             batches = list(batches)
@@ -292,7 +244,6 @@
                 step=step,
                 variant_name="normal",
             )
->>>>>>> 645e3b95
 
     def _eval_variant(self, batches: Iterable[LLMBatch], step: int, variant_name: str):
         self.model.eval()
@@ -445,42 +396,6 @@
             torch.save(checkpoint, os.path.join(self.save_weights_path, f"{step}.pth"))
             print(f"Weights saved to {self.save_weights_path} (step {step})")
 
-<<<<<<< HEAD
-    def _hack_for_contmoe_expert_size(
-        self,
-        step,
-    ):
-        """
-        This is a hack to easily determine the maximal batch size that can be used with given GPU memory and model size.
-        """
-        assert all(
-            [
-                isinstance(layer, ContinuousMoE)
-                for name, layer in self.layer_manager._layers
-            ]
-        )
-        self.model.train()
-        processed_batch = self.train_dataloader.get_batch()
-        for block_name, layer in self.layer_manager._layers:
-            layer.expertsize = step + 1
-            layer.init_core_parameters()
-            layer.to(torch.device("cuda"))
-        loss = self._calculate_loss(
-            batch=processed_batch,
-            model=self.model,
-            mixed_precision=self.mixed_precision,
-            vocab_size=self.vocab_size,
-        )
-        self._optimize(loss, should_apply_gradient=True)
-        self.logger.report_scalar(title="max expert size", value=step, iteration=step)
-
-    def _check_config(self):
-        if self.eval_dynamic_groupsize:
-            assert self.eval_max_group_size_logfactor is not None
-            assert self.eval_min_group_size_logfactor is not None
-            assert (
-                self.eval_min_group_size_logfactor <= self.eval_max_group_size_logfactor
-=======
     def _load_model_weights(self):
         if os.path.exists(self.load_weights_path):
             print(f"Loading weights from {self.load_weights_path}")
@@ -491,5 +406,4 @@
         else:
             raise ValueError(
                 f"Path {self.load_weights_path} does not exist. Aborting ..."
->>>>>>> 645e3b95
             )