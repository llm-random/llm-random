--- conflicted
+++ resolved
@@ -401,11 +401,7 @@
     def _log_heavy(self, step):
         g_metrics, w_metrics = {}, {}
         if (
-<<<<<<< HEAD
-            self.logging_interval_heavy != 0
-=======
             self.logging_interval_heavy > 0
->>>>>>> b19333ed
             and step % self.logging_interval_heavy == 0
             and step > 0
             and self.log_gradients_and_weights
