import os.path
import copy
from typing import Optional, Literal

import torch
from attr import define
from lizrd.core.misc import propagate_store
from lizrd.datasets import wikibookdata
from lizrd.support.decoding import decode_single_example
from lizrd.support.logging import AbstractLogger
from research.conditional.moe_layers.continuous_moe import ContinuousMoE
from research.conditional.utils.layer_manager import LayerManager
from research.conditional.utils.misc_tools import get_ith_chunk
from research.conditional.utils.model_utils import make_loss_function

from transformers import GPT2Tokenizer


@define(slots=False)
class ConditionalTrainer:
    model: torch.nn.Module
    optimizer: torch.optim.Optimizer
    train_dataloader: wikibookdata.ProcessedDatasetWrapper
    vocab_size: int
    mixed_precision: bool
    logger: Optional[AbstractLogger]
    model_type: Literal["bert", "gpt"]
    logging_interval_loss: int
    logging_interval_light: int
    logging_interval_heavy: int
    max_sequence_length: int
    _calculate_loss: Optional[callable] = None
    mask_percent: Optional[float] = None
    scaler: Optional[torch.cuda.amp.GradScaler] = None
    layer_manager: Optional[LayerManager] = None
    loss_accumulator: Optional[float] = None
    n_gpus: int = 1
    hack_name: str = None
    save_weights_path: str = None
    save_weights_interval: int = 1000
    load_weights_path: str = None
    gradient_clipping: float = None
    loss_checkpoint_chungs: int = 0
    gradient_accumulation_steps: int = 1
    decoding_logging_steps: int = 5_000

    def __attrs_post_init__(self):
        self.scaler = torch.cuda.amp.GradScaler(enabled=self.mixed_precision)
        self.loss_accumulator = 0.0
        self._calculate_loss = make_loss_function(
            model=self.model_type,
            loss_checkpoint_chungs=self.loss_checkpoint_chungs,
            mask_percentage=self.mask_percent,
        )
        self.layer_manager = LayerManager(
            self.model, self.logging_interval_light, self.logging_interval_heavy
        )

    def _restore_weights(self):
        if self.load_weights_path is not None:
            if os.path.exists(self.load_weights_path):
                print(f"Loading weights from {self.load_weights_path}")
                self.model.load_state_dict(
                    torch.load(self.load_weights_path), strict=False
                )
            else:
                print(
                    f"No weights found at {self.load_weights_path}, training from scratch"
                )

    def _save_weights(self, step):
        if (
            self.save_weights_path is not None
            and step % self.save_weights_interval == 0
        ):
            torch.save(self.model.state_dict(), self.save_weights_path)
            print(f"Weights saved to {self.save_weights_path} (step {step})")

    def _before_train_operations(self):
        propagate_store(self.model)

    def _after_step_operations(self):
        self.model.store.clear()

    def train(self, n_steps: int):
        """
        Train the model for n_steps steps.
        """
        self._before_train_operations()
        self._restore_weights()
        for step in range(n_steps + 1):
            if self.hack_name is not None:
                self._hack(self.hack_name, step)
            else:
                self._train_step(step)
            if step % 1000 == 0:
                print(f"Step {step}")
<<<<<<< HEAD
            if self.model_type == "gpt" and step % self.decoding_logging_steps == 0:
                self._decode_samples(step)

    def _decode_samples(self, step):
        examples = [
            "1, 2, 3, 4, 5",
            "Our Father, who art in heaven,",
            "Warsaw -> Poland Paris -> France Berlin ->",
            "Speech at a funeral of a fly: ",
        ]
        tokenizer = GPT2Tokenizer.from_pretrained("gpt2")
        for example in examples:
            tokens = torch.tensor(
                tokenizer.convert_tokens_to_ids(tokenizer.tokenize(example))
            ).to(self.train_dataloader.device)
            output_tokens = decode_single_example(
                self.model,
                128,
                tokens,
                tokenizer._convert_token_to_id("<|endoftext|>"),
            )
            decoded_output = tokenizer.decode(output_tokens)
            print(f"{example}: {decoded_output}")
            self.logger.report_text(
                title=f"decoding_sample/{example}",
                value=decoded_output,
                iteration=step,
            )
=======
            self._after_step_operations()
>>>>>>> 172d2cf0

    def _optimize(self, loss, should_apply_gradient=False):
        # since we sum gradients averaged over multiple smaller batches, we need to normalize here
        loss /= self.gradient_accumulation_steps
        if self.gradient_accumulation_steps == 1:
            self.optimizer.zero_grad()
        # clear computation graph, store gradients
        self.scaler.scale(loss).backward()
        if should_apply_gradient:
            if self.gradient_clipping is not None:
                torch.nn.utils.clip_grad_norm_(
                    self.model.parameters(), self.gradient_clipping
                )
            self.scaler.step(self.optimizer)
            if self.gradient_accumulation_steps > 1:
                self.optimizer.zero_grad()
            self.scaler.update()

    def _train_step(
        self,
        step,
    ):
        self.model.train()
        if self.logger is not None:
            self.layer_manager.prepare_for_logging(step)
        processed_batch: wikibookdata.ProcessedBatch = self.train_dataloader.get_batch()
        loss = self.optimize_with_gradient_accumulation(processed_batch)
        if self.logger is not None:
            self._log_loss(loss, step)
            self.layer_manager.log(step)
        self._save_weights(step)

    def optimize_with_gradient_accumulation(
        self, processed_batch: wikibookdata.ProcessedBatch
    ):
        """gradient accumulation: slice the batch into minibatches, get gradients from each, then average and apply them"""
        loss_value = 0.0
        for i in range(self.gradient_accumulation_steps):
            batch_copy = copy.deepcopy(processed_batch)
            for tensor in batch_copy:
                tensor.data = get_ith_chunk(
                    tensor.data, self.gradient_accumulation_steps, i
                )
            loss = self._calculate_loss(
                batch=batch_copy,
                model=self.model,
                mixed_precision=self.mixed_precision,
                vocab_size=self.vocab_size,
            )

            # clear computation graph, store gradients, only apply gradients at the end
            should_apply_gradient = i == self.gradient_accumulation_steps - 1
            self._optimize(loss, should_apply_gradient=should_apply_gradient)
            loss_value += loss.item()

        return loss_value

    def _log_loss(self, loss_value, step):
        self.logger.report_scalar(title="step", value=step, iteration=step)
        self.loss_accumulator += loss_value
        if step % self.logging_interval_loss == 0 and step > 0:
            self.logger.report_scalar(
                title="loss",
                value=self.loss_accumulator / self.logging_interval_loss,
                iteration=step,
            )
            self.loss_accumulator = 0.0

    def _hack(self, hack_name, step):
        if hack_name == "batch_size":
            self._hack_for_batch_size(step)
        elif hack_name == "expert_size":
            self._hack_for_contmoe_expert_size(step)
        else:
            raise ValueError(f"Unknown hack {hack_name}")

    def _hack_for_batch_size(
        self,
        step,
    ):
        """
        This is a hack to easily determine the maximal batch size that can be used with given GPU memory and model size.
        """
        self.model.train()
        processed_batch: wikibookdata.ProcessedBatch = self.train_dataloader.get_batch()
        for tensor in processed_batch:
            tensor.data = tensor[:1].repeat(step + 1, 1).data
        loss = self._calculate_loss(
            batch=processed_batch,
            model=self.model,
            mixed_precision=self.mixed_precision,
            vocab_size=self.vocab_size,
        )
        self._optimize(loss, should_apply_gradient=True)
        if self.logger is not None:
            self.logger.report_scalar(
                title="max batch size", value=step * self.n_gpus, iteration=step
            )

    def _hack_for_contmoe_expert_size(
        self,
        step,
    ):
        """
        This is a hack to easily determine the maximal batch size that can be used with given GPU memory and model size.
        """
        assert all(
            [
                isinstance(layer, ContinuousMoE)
                for name, layer in self.layer_manager._layers
            ]
        )
        self.model.train()
        processed_batch: wikibookdata.ProcessedBatch = self.train_dataloader.get_batch()
        for block_name, layer in self.layer_manager._layers:
            layer.expertsize = step + 1
            layer.init_parameters()
            layer.to(torch.device("cuda"))
        loss = self._calculate_loss(
            batch=processed_batch,
            model=self.model,
            mixed_precision=self.mixed_precision,
            vocab_size=self.vocab_size,
        )
        self._optimize(loss, should_apply_gradient=True)
        self.logger.report_scalar(title="max expert size", value=step, iteration=step)<|MERGE_RESOLUTION|>--- conflicted
+++ resolved
@@ -93,11 +93,14 @@
                 self._hack(self.hack_name, step)
             else:
                 self._train_step(step)
+
             if step % 1000 == 0:
                 print(f"Step {step}")
-<<<<<<< HEAD
+
             if self.model_type == "gpt" and step % self.decoding_logging_steps == 0:
                 self._decode_samples(step)
+
+            self._after_step_operations()
 
     def _decode_samples(self, step):
         examples = [
@@ -124,9 +127,6 @@
                 value=decoded_output,
                 iteration=step,
             )
-=======
-            self._after_step_operations()
->>>>>>> 172d2cf0
 
     def _optimize(self, loss, should_apply_gradient=False):
         # since we sum gradients averaged over multiple smaller batches, we need to normalize here
