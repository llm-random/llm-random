--- conflicted
+++ resolved
@@ -143,28 +143,6 @@
             self._log_auxiliary_losses(aux_info["losses"], step)
         self._save_weights(step)
 
-<<<<<<< HEAD
-            if step % 1000 == 0 and self.is_logging_process:
-                total_time = (
-                    self.total_time_trainsteps
-                    + self.total_time_decoding
-                    + self.total_time_afterstep
-                )
-                self.logger.report_scalar(
-                    title="time/trainstep_fraction",
-                    value=self.total_time_trainsteps / total_time,
-                    iteration=step,
-                )
-                self.logger.report_scalar(
-                    title="time/decoding_fraction",
-                    value=self.total_time_decoding / total_time,
-                    iteration=step,
-                )
-                self.logger.report_scalar(
-                    title="time/afterstep_fraction",
-                    value=self.total_time_afterstep / total_time,
-                    iteration=step,
-=======
     def calculate_loss_and_maybe_optimize(
         self, processed_batch: LLMBatch, should_optimize: bool
     ):
@@ -179,7 +157,6 @@
             for _, tensor in batch_copy:
                 tensor.data = get_ith_chunk(
                     tensor.data, self.gradient_accumulation_steps, i
->>>>>>> 70a1dbc5
                 )
 
             cross_entropy_loss, aux_info = self._calculate_loss(
@@ -231,30 +208,6 @@
                 self.optimizer.zero_grad()
             self.scaler.update()
 
-<<<<<<< HEAD
-    def _train_step(
-        self,
-        step,
-    ):
-        self.model.train()
-        if self.is_logging_process:
-            self.layer_manager.prepare_for_logging(step)
-        processed_batch = self.train_dataloader.get_batch()
-
-        self.lr_scheduler.set_lr(step=step, optimizer=self.optimizer)
-        loss, aux_info = self.calculate_loss_and_maybe_optimize(
-            processed_batch, should_optimize=True
-        )
-        if self.is_logging_process:
-            self._log_train_stats(loss, step, aux_info)
-            self._log_accuracy(aux_info, step)
-            self.layer_manager.log(step)
-            self._log_heavy(step)
-            self._log_auxiliary_losses(aux_info["losses"], step)
-        self._save_weights(step)
-
-=======
->>>>>>> 70a1dbc5
     def _eval_step(self, step: int):
         batches = [self.eval_dataloader.get_batch() for _ in range(self.n_eval_batches)]
         self._eval_single_variant(
@@ -445,29 +398,6 @@
             torch.save(checkpoint, os.path.join(self.save_weights_path, f"{step}.pth"))
             print(f"Weights saved to {self.save_weights_path} (step {step})")
 
-<<<<<<< HEAD
-    def _hack_for_batch_size(
-        self,
-        step,
-    ):
-        """
-        This is a hack to easily determine the maximal batch size that can be used with given GPU memory and model size.
-        """
-        self.model.train()
-        processed_batch = self.train_dataloader.get_batch()
-        for name, tensor in processed_batch:
-            tensor.data = tensor[:1].repeat(step + 1, 1).data
-        loss, _aux_info = self._calculate_loss(
-            batch=processed_batch,
-            model=self.model,
-            mixed_precision=self.mixed_precision,
-            vocab_size=self.vocab_size,
-        )
-        self._optimize(loss, should_apply_gradient=True)
-        if self.is_logging_process:
-            self.logger.report_scalar(
-                title="max batch size", value=step * self.n_gpus, iteration=step
-=======
     def _load_model_weights(self):
         if os.path.exists(self.load_weights_path):
             print(f"Loading weights from {self.load_weights_path}")
@@ -478,7 +408,6 @@
         else:
             raise ValueError(
                 f"Path {self.load_weights_path} does not exist. Aborting ..."
->>>>>>> 70a1dbc5
             )
 
     def _check_config(self):
