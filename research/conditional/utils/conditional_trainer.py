from collections import defaultdict
import copy
from time import time
from types import SimpleNamespace as SN
from typing import Callable, Iterable, Optional, Literal

import torch
from torch.profiler import profile, ProfilerActivity
import torch.distributed as dist
from torch.distributed.fsdp import FullyShardedDataParallel as FSDP

from attr import define
from lizrd.core.misc import propagate_forward_pass_cache
from lizrd.support.decoding import decode_single_example
from lizrd.support.logging import AbstractLogger
from lizrd.support.misc import (
    convert_steps_to_tokens,
    get_ith_chunk,
    get_batch_size,
)
from lizrd.text.data import LLMBatch
from lizrd.train.checkpoints_manager import (
    create_slide_checkpoint,
    end_training_checkpoint,
    job_out_of_time_checkpoint,
)
from lizrd.train.scheduler import AbstractLRScheduler
from research.batch_size_rampup_config import BatchSizeRampupConfig
from research.conditional.moe_layers.continuous_moe import ContinuousMoE
from research.conditional.moe_layers._expert_choice_old import ExpertChoiceFFOld
from research.conditional.moe_layers.expert_choice import ExpertChoiceFF
from research.conditional.utils.layer_manager import LayerManager
from research.conditional.utils.misc_tools import get_slurm_job_id, temp_modify_attr
from research.conditional.utils.model_utils import (
    make_loss_and_gradient_function,
    update_model_fit_gpu_info,
)
from research.datasets import DataloaderWrapper
from lizrd.text.datasets import C4Dataset
from transformers import GPT2Tokenizer
from lizrd.train.load_and_save_model import load_scaler_state, save_checkpoint


@define(slots=False)
class ConditionalTrainer:
    model: torch.nn.Module
    optimizer: torch.optim.Optimizer
    train_dataloader: DataloaderWrapper
    eval_dataloader: Optional[DataloaderWrapper]
    vocab_size: int
    mixed_precision: bool
    mixed_precision_dtype: torch.dtype
    logger: Optional[AbstractLogger]
    model_type: Literal["bert", "gpt"]
    dataset_type: Literal["wikibook", "c4"]
    logging_interval_loss: int
    logging_interval_light: int
    logging_interval_heavy: int
    eval_interval: int
    n_eval_batches: int
    max_sequence_length: int
    batch_size: int
    cutoff: int
    lr_scheduler: AbstractLRScheduler
    checkpoint_manager_enabled: bool
    repeater_job_end_time: int = None
    _calculate_loss_and_gradient: Optional[Callable] = None
    mask_percent: Optional[float] = None
    scaler: Optional[torch.cuda.amp.GradScaler] = None
    layer_manager: Optional[LayerManager] = None
    loss_accumulator: Optional[float] = None
    n_gpus: int = 1
    save_weights_path: Optional[str] = None
    save_weights_interval: int = 1000
    gradient_clipping: float = None
    loss_checkpoint_chungs: int = 0
    gradient_accumulation_steps: int = 1
    log_gradients_and_weights: bool = False
    loss_log_intervals: tuple[int] = (1, 10, 100, 1000)
    decoding_interval: int = 5_000
    total_time_trainsteps: float = 0.0
    total_time_decoding: float = 0.0
    total_time_afterstep: float = 0.0
    eval_min_group_size_logfactor: int = 0
    eval_max_group_size_logfactor: int = 0
    eval_discrete_mot: bool = False
    is_logging_process: bool = True
    eval_dynamic_groupsize: bool = False
    steps_until_start_temperature_learn: int = -1
    model_fit_gpu_info_database_path: str = None
    model_fit_gpu_info_params: Optional[str] = None
    profiler_enabled: bool = False
    profiler_trace_path: str = None
    profiler_schedule: None = None
    global_rank: Optional[int] = None
    start_step: int = 0
    batch_size_rampup_config: Optional[BatchSizeRampupConfig] = None
    checkpoint: Optional[dict[str, torch.Tensor]] = None
    scheduler_trapezoidal_slides: Optional[list[dict]] = None
    args_override: Optional[dict] = None
    get_final_eval_dataloader: Optional[Callable[..., DataloaderWrapper]] = None
    final_eval_dataloader_batch_size: Optional[int] = None
    n_final_eval_batches: int = None
    save_sharded: bool = False

    def __attrs_post_init__(self):
        if self.mixed_precision_dtype == torch.float16:
            self.scaler = torch.cuda.amp.GradScaler(enabled=self.mixed_precision)
        self.loss_accumulators = {
            f"loss_interval/{i}": SN(acc=0.0, interval=i)
            for i in self.loss_log_intervals
        }
        self.loss_accumulators["loss"] = SN(
            acc=0.0, interval=self.logging_interval_loss
        )
        self.correct_tokens_accumulator = 0.0
        self.total_tokens_accumulator = 0.0
        self.auxiliary_losses_accumulator = dict()
        self._calculate_loss_and_gradient = make_loss_and_gradient_function(
            loss_checkpoint_chungs=self.loss_checkpoint_chungs,
        )
        self.layer_manager = LayerManager(
            self.model,
            self.logging_interval_light,
            self.logging_interval_heavy,
            self.steps_until_start_temperature_learn,
        )
        self.n_devices = (
            self.n_gpus if self.n_gpus != 0 else 1
        )  # self.n_gpus is 0 when the model is run on cpu
        # if temp training is delayed, turn if off for now
        self.layer_manager.manage_learnable_temperature(0)
        self._check_config()

    def _before_train_operations(self):
        if self.is_logging_process:
            self.logger.start_job_metadata(self.start_step)
        propagate_forward_pass_cache(self.model)
        update_model_fit_gpu_info(
            self.model_fit_gpu_info_database_path,
            self.model_fit_gpu_info_params,
            "failure",
        )
        self.num_processed_tokens = 0

    def _after_train_operations(
        self, n_steps: int
    ):  # TODO move n_steps form train method args to training class properties
        update_model_fit_gpu_info(
            self.model_fit_gpu_info_database_path,
            self.model_fit_gpu_info_params,
            "success",
        )
        if self.is_logging_process:
            self.logger.exit_job_metadata(self.current_step)

        if self.current_step >= n_steps:  # - end of model training operations
            if self.save_weights_path:
                job_id = get_slurm_job_id()
                end_training_checkpoint(
                    job_id,
                    self.is_logging_process,
                    self.model,
                    self.optimizer,
                    self.scaler,
                    self.save_weights_path,
                    self.global_rank,
                    self.current_step,
                    self.cutoff,
                    self.logger.loggers if self.is_logging_process else None,
<<<<<<< HEAD
                    args_override=self.args_override,
                    save_sharded=self.save_sharded,
=======
                    self.checkpoint_manager_enabled,
                    self.args_override,
>>>>>>> 4e4bd330
                )

    def _after_step_operations(self, step):
        self.model.forward_pass_cache.clear()
        self.layer_manager.manage_learnable_temperature(step)

    def _final_eval(
        self,
        n_steps: int,
    ):
        if self.current_step == n_steps and self.n_final_eval_batches > 0:
            del self.train_dataloader
            del self.eval_dataloader
            final_eval_dataloader = self.get_final_eval_dataloader()
            self.model.eval()
            losses = []
            for _ in range(self.n_final_eval_batches):
                batch = final_eval_dataloader.get_batch()
                with torch.no_grad():
                    loss, _ = self.calculate_loss_and_gradient(
                        batch, num_batch_chunks=1
                    )
                    losses.append(loss)

            losses_average = torch.tensor(losses, dtype=torch.float64).mean()

            if self.is_logging_process:
                self.logger.report_scalar(
                    title=f"final_eval",
                    value=losses_average.item(),
                    iteration=n_steps,
                )

    def train(self, n_steps: int):
        """
        Train the model for n_steps steps.
        """
        self._before_train_operations()
        if self.scaler is not None and self.checkpoint is not None:
            load_scaler_state(self.scaler, self.checkpoint)

        with profile(
            activities=[ProfilerActivity.CPU, ProfilerActivity.CUDA],
            schedule=self.profiler_schedule,
            on_trace_ready=torch.profiler.tensorboard_trace_handler(
                self.profiler_trace_path
            ),
            record_shapes=True,
            profile_memory=True,
            with_stack=True,
            with_flops=True,
            with_modules=True,
        ) as p:
            for step in range(self.start_step, n_steps + 1):
                self.current_step = step
                self._train_step(step)
                if self._repeater_rerun(step, self.repeater_job_end_time):
                    break

                if self.profiler_enabled:
                    p.step()

                if (
                    step > 0
                    and self.eval_interval > 0
                    and step % self.eval_interval == 0
                    and self.eval_dataloader is not None
                ):
                    self._eval_step(step)
                if (
                    self.model_type == "gpt"
                    and self.decoding_interval > 0
                    and step % self.decoding_interval == 0
                    and self.is_logging_process
                ):
                    try:
                        self._decode_samples(step)
                    except:
                        print("Decoding failed, skipping...")
                if self.scheduler_trapezoidal_slides:
                    for slide in self.scheduler_trapezoidal_slides:
                        if step == slide["split_step"]:
                            split_loggers = None
                            if self.is_logging_process:
                                split_loggers = [self.logger.loggers[0]]
                                del self.logger.loggers[0]
                            create_slide_checkpoint(
                                get_slurm_job_id(),
                                self.is_logging_process,
                                self.model,
                                self.optimizer,
                                self.scaler,
                                self.save_weights_path,
                                self.global_rank,
                                step,
                                self.cutoff,
                                split_loggers,
                                args_override={
                                    "n_steps": slide["n_steps"],
                                    "scheduler_trapezoidal_slides": None,
                                },
                                save_sharded=self.save_sharded,
                            )
                self._final_eval(n_steps)
                self._after_step_operations(step)
        self._after_train_operations(n_steps)

    def _train_step(
        self,
        step,
    ):
        self.model.train()
        if self.is_logging_process:
            self.layer_manager.prepare_for_logging(step)

        if self.batch_size_rampup_config is None:
            current_batch_size_per_gpu = self.batch_size // self.n_devices
            num_processed_tokens = convert_steps_to_tokens(
                step=step,
                seq_len=self.cutoff,
                target_batch_size=self.batch_size,
            )
        else:
            current_batch_size_per_gpu = (
                get_batch_size(
                    step,
                    target_batch_size=self.batch_size,
                    transition_points=self.batch_size_rampup_config.transition_points,
                    batch_sizes=self.batch_size_rampup_config.batch_sizes,
                )
                // self.n_devices
            )
            num_processed_tokens = convert_steps_to_tokens(
                step=step,
                seq_len=self.cutoff,
                target_batch_size=self.batch_size,
                transition_points=self.batch_size_rampup_config.transition_points,
                batch_sizes=self.batch_size_rampup_config.batch_sizes,
            )
        self.num_processed_tokens = num_processed_tokens
        processed_batch = self.train_dataloader.get_batch(
            current_batch_size_per_gpu=current_batch_size_per_gpu,
        )

        self.lr_scheduler.set_lr(step=step, optimizer=self.optimizer)
        num_batch_chunks = calculate_num_batch_chunks(
            gradient_accumulation_steps=self.gradient_accumulation_steps,
            target_batch_size=self.batch_size,
            current_batch_size=current_batch_size_per_gpu * self.n_devices,
        )
        loss, aux_info = self.calculate_loss_and_gradient(
            processed_batch, num_batch_chunks=num_batch_chunks
        )
        if self.global_rank is not None:
            dist.all_reduce(torch.tensor(loss, device="cuda"), op=dist.ReduceOp.AVG)
        self._apply_gradient()

        if self.is_logging_process:
            self._log_train_stats(
                loss,
                step,
                current_batch_size_per_gpu * self.n_devices,
                num_processed_tokens,
            )
            self._log_accuracy(aux_info, step)
            self.layer_manager.log(step)
            self._log_weights_and_gradients(step)
            self._log_auxiliary_losses(aux_info["losses"], step)
        self._save_weights(step)

    def calculate_loss_and_gradient(
        self, processed_batch: LLMBatch, num_batch_chunks: int
    ):
        """gradient accumulation: slice the batch into minibatches, get gradients from each, then average and apply them
        NOTE: this function will not set the gradients for the model if model is in eval mode
        """
        total_cross_entropy_loss = 0.0
        correct_tokens_value = 0
        total_masked_tokens_value = 0
        losses = {}

        for i in range(num_batch_chunks):
            # TODO: make a way to avoid copying the whole batch just to get a slice
            batch_copy = copy.deepcopy(processed_batch)
            for _, tensor in batch_copy:
                tensor.data = get_ith_chunk(
                    tensor.data,
                    num_batch_chunks,
                    i,
                )

            cross_entropy_loss, aux_info = self._calculate_loss_and_gradient(
                batch=batch_copy,
                model=self.model,
                mixed_precision=self.mixed_precision,
                mixed_precision_dtype=self.mixed_precision_dtype,
                num_checkpoint_accumulation_steps=num_batch_chunks,
                scaler=self.scaler,
            )

            total_cross_entropy_loss += cross_entropy_loss
            correct_tokens_value += aux_info["correct_tokens"]
            total_masked_tokens_value += aux_info["total_masked_tokens"]

            for key, value in aux_info["losses"].items():
                losses[key] = losses.get(key, 0) + value.item()

        return total_cross_entropy_loss, {
            "correct_tokens": correct_tokens_value,
            "total_masked_tokens": total_masked_tokens_value,
            "losses": losses,
        }

    def _apply_gradient(self):
        if self.scaler is None:
            if self.gradient_clipping is not None:
                if isinstance(self.model, FSDP):
                    self.model.clip_grad_norm_(self.gradient_clipping)
                else:
                    torch.nn.utils.clip_grad_norm_(
                        self.model.parameters(), self.gradient_clipping
                    )
            self.optimizer.step()
        else:
            if self.gradient_clipping is not None:
                self.scaler.unscale_(self.optimizer)
                torch.nn.utils.clip_grad_norm_(
                    self.model.parameters(), self.gradient_clipping
                )
            self.scaler.step(self.optimizer)
            self.scaler.update()
        self.optimizer.zero_grad()

    def _eval_step(self, step: int):
        batches = [self.eval_dataloader.get_batch() for _ in range(self.n_eval_batches)]
        self._eval_single_variant(
            batches=batches,
            step=step,
            variant_name="normal",
        )
        layers = [
            l
            for _, l in self.layer_manager._layers
            if isinstance(
                l,
                (
                    ContinuousMoE,
                    ExpertChoiceFFOld,
                    ExpertChoiceFF,
                ),
            )
        ]
        if self.eval_dynamic_groupsize:
            original_group_size = layers[0].group_size
            for log_group_size_factor in range(
                self.eval_min_group_size_logfactor,
                self.eval_max_group_size_logfactor + 1,
            ):
                current_group_size = int(
                    2**log_group_size_factor * original_group_size
                )
                if (
                    current_group_size
                    <= self.batch_size // self.gradient_accumulation_steps
                    and current_group_size > 0
                ):
                    with temp_modify_attr(layers, "group_size", current_group_size):
                        self._eval_single_variant(
                            batches=batches,
                            step=step,
                            variant_name=f"group size={current_group_size}",
                        )

        if self.eval_discrete_mot:
            with temp_modify_attr(layers, "use_discrete_routing", True):
                self._eval_single_variant(
                    batches=batches,
                    step=step,
                    variant_name="discrete MoT routing",
                )

    def _eval_single_variant(
        self, batches: Iterable[LLMBatch], step: int, variant_name: str
    ):
        self.model.eval()
        total_loss = 0.0
        total_correct_tokens = 0
        total_masked_tokens = 0
        extra_losses = defaultdict(float)
        num_batch_chuks = calculate_num_batch_chunks(
            gradient_accumulation_steps=self.gradient_accumulation_steps
        )
        for processed_batch in batches:
            with torch.no_grad():
                loss, aux_info = self.calculate_loss_and_gradient(
                    processed_batch=processed_batch, num_batch_chunks=num_batch_chuks
                )
            total_loss += loss
            total_correct_tokens += aux_info["correct_tokens"]
            total_masked_tokens += aux_info["total_masked_tokens"]
            for name, loss_value in aux_info["losses"].items():
                extra_losses[name] += loss_value
        if self.is_logging_process:
            self.logger.report_scalar(
                title=f"eval/total_loss/{variant_name}",
                value=total_loss / self.n_eval_batches,
                iteration=step,
            )
            self.logger.report_scalar(
                title=f"eval/accuracy/{variant_name}",
                value=total_correct_tokens / total_masked_tokens,
                iteration=step,
            )
            for name, loss_value in extra_losses.items():
                self.logger.report_scalar(
                    title=f"eval/{name}/{variant_name}",
                    value=loss_value / self.n_eval_batches,
                    iteration=step,
                )

    def _decode_samples(self, step):
        examples = [
            "1, 2, 3, 4, 5",
            "Our Father, who art in heaven,",
            "Warsaw -> Poland Paris -> France Berlin ->",
            "Speech at a funeral of a fly: ",
        ]
        tokenizer = GPT2Tokenizer.from_pretrained("gpt2")
        for example in examples:
            tokens = torch.tensor(
                tokenizer.convert_tokens_to_ids(tokenizer.tokenize(example))
            ).to(self.train_dataloader.device)
            output_tokens = decode_single_example(
                self.model,
                self.max_sequence_length,
                tokens,
                tokenizer._convert_token_to_id("<|endoftext|>"),
            )
            decoded_output = tokenizer.decode(output_tokens)
            print(f"{example}: {decoded_output}")
            self.logger.report_text(
                title=f"decoding_sample/{example}",
                value=decoded_output,
                iteration=step,
            )

    def _log_train_stats(
        self, loss_value, step, current_batch_size, num_processed_tokens
    ):
        self.logger.report_scalar(title="step", value=step, iteration=step)
        self.logger.report_scalar(
            title="lr", value=self.lr_scheduler.get_lr(step=step), iteration=step
        )
        self.logger.report_scalar(
            title="batch_size", value=current_batch_size, iteration=step
        )
        if self.dataset_type == "c4":
            self._log_fraction_dataset_processed(step)
        for name, stats in self.loss_accumulators.items():
            stats.acc += loss_value
            if stats.interval > 0 and step > 0 and step % stats.interval == 0:
                self.logger.report_scalar(
                    title=name,
                    value=stats.acc / stats.interval,
                    iteration=step,
                    processed_tokens_so_far=num_processed_tokens,
                )
                stats.acc = 0.0

    def _log_weights_and_gradients(self, step):
        g_norms, w_norms = {}, {}
        if (
            self.logging_interval_heavy > 0
            and step % self.logging_interval_heavy == 0
            and step > 0
            and self.log_gradients_and_weights
        ):
            for name, value in self.model.named_parameters():
                if value.grad is not None:
                    norm = torch.linalg.norm(value.grad)
                    g_norms[f"weight_norms/{name.replace('.', '/')}/grad"] = norm
                if value.requires_grad:
                    norm = torch.linalg.norm(value)
                    w_norms[f"weight_norms/{name.replace('.', '/')}/weight"] = norm
            g_norms[f"weight_norms/grad_norm_total"] = torch.linalg.norm(
                torch.tensor(list(g_norms.values()))
            )
            w_norms[f"weight_norms/weight_norm_total"] = torch.linalg.norm(
                torch.tensor(list(w_norms.values()))
            )
            for name, value in {**g_norms, **w_norms}.items():
                self.logger.report_scalar(title=name, value=value, iteration=step)

    def _log_fraction_dataset_processed(self, step):
        processed = step * self.batch_size * self.max_sequence_length
        total = C4Dataset.total_gpt2_tokens
        self.logger.report_scalar(
            title="Fraction of dataset that is processed (assumuing no DDP)",
            value=processed / total,
            iteration=step,
        )

    def _log_accuracy(self, aux_info, step):
        self.correct_tokens_accumulator += aux_info["correct_tokens"]
        self.total_tokens_accumulator += aux_info["total_masked_tokens"]
        if step % self.logging_interval_loss == 0 and step > 0:
            self.logger.report_scalar(
                title="accuracy",
                value=self.correct_tokens_accumulator / self.total_tokens_accumulator,
                iteration=step,
            )
            self.correct_tokens_accumulator = 0.0
            self.total_tokens_accumulator = 0.0

    def _log_auxiliary_losses(self, losses, step):
        for name, loss in losses.items():
            self.auxiliary_losses_accumulator[name] = (
                self.auxiliary_losses_accumulator.get(name, 0) + loss
            )

        if step % self.logging_interval_loss == 0 and step > 0:
            for name, loss in losses.items():
                self.logger.report_scalar(
                    title=f"{name}",
                    value=loss / self.logging_interval_loss,
                    iteration=step,
                )
            self.auxiliary_losses_accumulator.clear()

    def _save_weights(self, step):
        if (
            self.save_weights_path is not None
            and self.save_weights_interval > 0
            and step % self.save_weights_interval == 0
        ):
            save_checkpoint(
                self.model,
                self.optimizer,
                self.scaler,
                self.save_weights_path,
                self.global_rank,
                step,
                self.cutoff,
                self.logger.loggers,
                save_sharded=isinstance(self.model, FSDP) and self.save_sharded,
            )  # dev TODO add args_override for checkpoint compatibility with checkpoint manager repeater

    def _repeater_rerun(
        self,
        step,
        repeater_job_end_time: Optional[int],
        buffer=45 * 60,  # dev TODO once was too short in constrained 190x32v2
    ) -> bool:
        if repeater_job_end_time and ((repeater_job_end_time - time())) < buffer:
            job_id = get_slurm_job_id()
            job_out_of_time_checkpoint(
                job_id,
                self.is_logging_process,
                self.model,
                self.optimizer,
                self.scaler,
                self.save_weights_path,
                self.global_rank,
                step,
                self.cutoff,
                self.logger.loggers if self.is_logging_process else None,
                args_override=self.args_override,
                save_sharded=self.save_sharded,
            )

            return True
        else:
            return False

    def _check_config(self):
        if self.eval_dynamic_groupsize:
            assert self.eval_max_group_size_logfactor is not None
            assert self.eval_min_group_size_logfactor is not None
            assert (
                self.eval_min_group_size_logfactor <= self.eval_max_group_size_logfactor
            )


def calculate_num_batch_chunks(
    gradient_accumulation_steps, target_batch_size=None, current_batch_size=None
):
    if target_batch_size is None:
        return gradient_accumulation_steps
    else:
        if current_batch_size is None:
            rampup_factor = 1
        else:
            rampup_factor = target_batch_size // current_batch_size
        num_batch_chunks = max(gradient_accumulation_steps // rampup_factor, 1)
        return num_batch_chunks<|MERGE_RESOLUTION|>--- conflicted
+++ resolved
@@ -168,13 +168,9 @@
                     self.current_step,
                     self.cutoff,
                     self.logger.loggers if self.is_logging_process else None,
-<<<<<<< HEAD
                     args_override=self.args_override,
                     save_sharded=self.save_sharded,
-=======
-                    self.checkpoint_manager_enabled,
-                    self.args_override,
->>>>>>> 4e4bd330
+                    checkpoint_manager_enabled=self.checkpoint_manager_enabled,
                 )
 
     def _after_step_operations(self, step):
