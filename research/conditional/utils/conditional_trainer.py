--- conflicted
+++ resolved
@@ -54,11 +54,8 @@
     total_time_trainsteps: float = 0.0
     total_time_decoding: float = 0.0
     total_time_afterstep: float = 0.0
-<<<<<<< HEAD
     cache_on_forward_pass: bool = False
-=======
     is_process_logging: bool = True
->>>>>>> 6849617c
 
     def __attrs_post_init__(self):
         self.scaler = torch.cuda.amp.GradScaler(enabled=self.mixed_precision)
@@ -147,17 +144,12 @@
             if step % 1000 == 0:
                 print(f"Step {step}")
 
-<<<<<<< HEAD
-            # if self.model_type == "gpt" and step % self.decoding_logging_steps == 0:
-            #     self._decode_samples(step)
-=======
             if (
                 self.model_type == "gpt"
                 and step % self.decoding_logging_steps == 0
                 and self.is_process_logging
             ):
                 self._decode_samples(step)
->>>>>>> 6849617c
 
             t2 = time.time()
             self._after_step_operations()
