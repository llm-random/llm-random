--- conflicted
+++ resolved
@@ -139,16 +139,12 @@
             if step % 1000 == 0:
                 print(f"Step {step}")
 
-<<<<<<< HEAD
-            self._decode_samples(step)
-=======
             if (
                 self.model_type == "gpt"
                 and step % self.decoding_logging_steps == 0
                 and self.is_process_logging
             ):
                 self._decode_samples(step)
->>>>>>> 9eea88ca
 
             t2 = time.time()
             self._after_step_operations()
