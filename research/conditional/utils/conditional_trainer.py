--- conflicted
+++ resolved
@@ -96,14 +96,11 @@
     start_step: int = 0
     batch_size_rampup_config: Optional[BatchSizeRampupConfig] = None
     checkpoint: Optional[dict[str, torch.Tensor]] = None
-<<<<<<< HEAD
+    scheduler_trapezoidal_slides: Optional[list[dict]] = None
+    args_override: Optional[dict] = None
     final_eval_dataloader: Optional[DataloaderWrapper] = None
     final_eval_dataloader_batch_size: Optional[int] = None
     n_final_eval_batches: int = None
-=======
-    scheduler_trapezoidal_slides: Optional[list[dict]] = None
-    args_override: Optional[dict] = None
->>>>>>> d28f10a2
 
     def __attrs_post_init__(self):
         if self.mixed_precision_dtype == torch.float16:
@@ -248,11 +245,6 @@
                         self._decode_samples(step)
                     except:
                         print("Decoding failed, skipping...")
-                self._after_step_operations(step)
-<<<<<<< HEAD
-        self._final_eval(n_steps)
-        self._after_train_operations()
-=======
                 if self.scheduler_trapezoidal_slides:
                     for slide in self.scheduler_trapezoidal_slides:
                         if step == slide["split_step"]:
@@ -277,8 +269,9 @@
                                     "scheduler_trapezoidal_slides": None,
                                 },
                             )
+                self._final_eval(n_steps)
+                self._after_step_operations(step)
         self._after_train_operations(n_steps)
->>>>>>> d28f10a2
 
     def _train_step(
         self,
