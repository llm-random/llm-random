--- conflicted
+++ resolved
@@ -32,12 +32,8 @@
     scaler: Optional[torch.cuda.amp.GradScaler] = None
     layer_manager: Optional[LayerManager] = None
     loss_accumulator: Optional[float] = None
-<<<<<<< HEAD
-    hack_for_batch_size: bool = False
     n_gpus: int = 1
-=======
     hack_name: str = None
->>>>>>> 4019378c
 
     def __attrs_post_init__(self):
         self.scaler = torch.cuda.amp.GradScaler(enabled=self.mixed_precision)
@@ -122,13 +118,10 @@
             processed_batch, self.model, self.mixed_precision, self.vocab_size
         )
         self._optimize(loss)
-<<<<<<< HEAD
         if self.logger is not None:
             self.logger.report_scalar(
                 title="max batch size", value=step * self.n_gpus, iteration=step
             )
-=======
-        self.logger.report_scalar(title="max batch size", value=step, iteration=step)
 
     def _hack_for_contmoe_expert_size(
         self,
@@ -154,5 +147,4 @@
             processed_batch, self.model, self.mixed_precision, self.vocab_size
         )
         self._optimize(loss)
-        self.logger.report_scalar(title="max expert size", value=step, iteration=step)
->>>>>>> 4019378c
+        self.logger.report_scalar(title="max expert size", value=step, iteration=step)