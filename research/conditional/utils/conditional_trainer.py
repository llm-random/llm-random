--- conflicted
+++ resolved
@@ -395,15 +395,8 @@
         This is a hack to easily determine the maximal batch size that can be used with given GPU memory and model size.
         """
         self.model.train()
-<<<<<<< HEAD
         processed_batch = self.train_dataloader.get_batch()
-        for tensor in processed_batch:
-=======
-        processed_batch: lizrd.datasets.processed_batch.ProcessedBatch = (
-            self.train_dataloader.get_batch()
-        )
         for name, tensor in processed_batch:
->>>>>>> 364fd6ac
             tensor.data = tensor[:1].repeat(step + 1, 1).data
         loss, _aux_info = self._calculate_loss(
             batch=processed_batch,
