# grid args
runner: "research.conditional.train.cc_train"
time: "5-05:00:00"
n_gpus: 0
cuda_visible: ""

# train params
params:
  # model
  batch_size: 4
  cutoff: 16
  project_name: "pmtest/llm-random-tests"
  name: "baseline_test"
  mixed_precision: true
  tags:
    - "test"
  use_neptune: true
  n_steps: 3
  dmodel: 64
  dff: 256
  n_blocks: 2
  "^model_type":
    - "bert"
  "^ff_mode":
    - "vanilla"
  logging_interval_heavy: 2
  logging_interval_loss: 1
  grad_clip: 0.5
  lr_decay: 0.8
  lr_warmup_steps: 0
<<<<<<< HEAD
  lr_decay_interval: 10000
  n_att_heads: 4
  learning_rate: 0.0001
  dataset_type: wikibook
=======
  lr_decay_interval: 10
>>>>>>> 76d40d1f
<|MERGE_RESOLUTION|>--- conflicted
+++ resolved
@@ -28,11 +28,7 @@
   grad_clip: 0.5
   lr_decay: 0.8
   lr_warmup_steps: 0
-<<<<<<< HEAD
   lr_decay_interval: 10000
   n_att_heads: 4
   learning_rate: 0.0001
   dataset_type: wikibook
-=======
-  lr_decay_interval: 10
->>>>>>> 76d40d1f
