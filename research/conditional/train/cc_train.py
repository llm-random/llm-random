--- conflicted
+++ resolved
@@ -25,15 +25,13 @@
 from research.conditional.utils.conditional_trainer import ConditionalTrainer
 from research.conditional.utils.argparse import introduce_parser_arguments
 from research.conditional.utils.model_utils import (
+    get_classes_from_module_names,
     get_ff_layer,
     get_attention_layer,
     get_mixed_precision_ignored_classes,
     get_residual_layer,
-<<<<<<< HEAD
+    get_classes_from_module_names,
     update_model_fit_gpu_info,
-=======
-    get_classes_from_module_names,
->>>>>>> a44d09de
 )
 
 
