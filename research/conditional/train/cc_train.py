import argparse
import os
import random
from typing import Callable, Optional
import socket

import torch
import torch.multiprocessing as mp
from torch.distributed import init_process_group, destroy_process_group
from torch.nn.parallel import DistributedDataParallel as DDP

from lizrd.core import misc
from lizrd.support.logging import get_current_logger, get_logger
from lizrd.support.misc import generate_random_string
from lizrd.train.train_utils import (
    get_model,
)
from lizrd.text import tokenizers
from research.datasets import DataloaderWrapper, get_processed_dataset
from lizrd.train.scheduler import get_scheduler
from research.conditional.utils.conditional_trainer import ConditionalTrainer
from research.conditional.utils.argparse import introduce_parser_arguments
from research.conditional.utils.misc_tools import set_seed
from research.conditional.utils.model_utils import (
    get_ff_layer,
    get_attention_layer,
    get_residual_layer,
)


def log_batch(
    wrapper: DataloaderWrapper,
    tokenizer_maker: Callable[[], tokenizers.AbstractTokenizer],
):
    # In case of GPT, log an example sequence for a possible inspection

    print("Logging example batch...")
    batch = wrapper.get_batch()
    hf_tokenizer = tokenizer_maker().tokenizer

    num_to_log = 5
    for i in range(min(num_to_log, len(batch.input_ids))):
        get_current_logger().report_text(
            title=f"example_sequence/seq{i}/input_text",
            value=hf_tokenizer.decode(batch.input_ids[i]),
            iteration=0,
        )
        get_current_logger().report_text(
            title=f"example_sequence/seq{i}/target_text",
            value=hf_tokenizer.decode(batch.target_ids[i]),
            iteration=0,
        )

    print("Logged example batch.")


def main(
    rank: Optional[int],
    data_seeds: Optional[list[int]] = None,
    port: str = "29500",
    args: Optional[argparse.Namespace] = None,
    runner_params: Optional[list] = None,
):
    if runner_params is not None:
        parser = argparse.ArgumentParser()
        introduce_parser_arguments(parser)
        args, extra = parser.parse_known_args(runner_params)
        if len(extra):
            print("Unknown args:", extra)

    if args.granularity_expert_config:
        print(
            "`--granularity_expert_config` is deprecated. Missing granularity arguments are now always computed automatically."
        )

    if rank is not None:
        os.environ["MASTER_ADDR"] = "localhost"
        os.environ["MASTER_PORT"] = port

        init_process_group("nccl", rank=rank, world_size=args.n_gpus)
        torch.cuda.set_device(rank)

    if args.deterministic_experiment:
        set_seed(args.torch_seed)
    VOCAB_SIZE = (
        tokenizers.BertTokenizer.VOCAB_SIZE
        if args.model_type == "bert"
        else tokenizers.GPTTokenizer.VOCAB_SIZE
    )
    DEVICE = torch.device("cuda" if torch.cuda.is_available() else "cpu")

    if args.detect_anomaly:
        torch.autograd.set_detect_anomaly(True)

    data_distributed = True if rank is not None else False
    ff_layer_fun = get_ff_layer(args)
    attention_layer_fun = get_attention_layer(args)
    residual_fn = get_residual_layer(args)
    if args.model_parallelism_fragmentation is not None:
        args.model_parallelism_fragmentation = [
            int(s) for s in args.model_parallelism_fragmentation.split(",")
        ]
    if args.save_weights_path is not None:
        assert (
            "." not in args.save_weights_path
        ), f"Do not add .pt or .pth to save_weights_path! It is added automatically, along with step number."
        random_string = generate_random_string(10)
        args.save_weights_path = os.path.join(args.save_weights_path, random_string)
        args.save_weights_path = os.path.abspath(args.save_weights_path)
        os.makedirs(args.save_weights_path, exist_ok=True)

    model = get_model(
        max_length=args.cutoff,
        vocab_size=VOCAB_SIZE,
        ff_layer_fun=ff_layer_fun,
        attention_layer_fun=attention_layer_fun,
        dm=args.dmodel,
        n_blocks=args.n_blocks,
        device=DEVICE
        if rank is None
        else torch.device(
            "cpu"
        ),  # in case DDP is enabled, we want to keep model on CPU and move it to proper GPU later
        gradient_checkpointing=args.gradient_checkpointing,
        model_fragmentation=args.model_parallelism_fragmentation,
        residual_fn=residual_fn,
    )

    # make model data_distributed if necessary
    if rank is not None:
        print(f"Moving model to cuda:{rank}")
        model = model.to(f"cuda:{rank}")
        model = DDP(model, device_ids=[rank])

    optimizer = torch.optim.AdamW(
        model.parameters(),
        lr=args.learning_rate,
        weight_decay=args.weight_decay,
        betas=(args.adam_beta1, args.adam_beta2),
    )

    scheduler = get_scheduler(args)

    common_dataloaders_kwargs = {
        "sequence_length": args.cutoff,
        "device": DEVICE,
        "num_workers": args.num_workers,
        "batch_size": args.batch_size // args.n_gpus
        if data_distributed
        else args.batch_size,
        "seed": args.data_seed if data_seeds is None else data_seeds[rank],
        "model_type": args.model_type,
        "dataset_type": args.dataset_type,
        "use_dummy_dataset": args.use_dummy_dataset,
    }
    train_dataloader = get_processed_dataset(
        **common_dataloaders_kwargs, dataset_split="train"
    )
    eval_dataloader = get_processed_dataset(
        **common_dataloaders_kwargs,
        dataset_split="eval"
        if args.dataset_type == "wikibook"
        else (
            "train"
            if args.dataset_type == "c4" and args.use_dummy_dataset
            else "validation"
        ),
    )

    logger = get_logger(args, model, VOCAB_SIZE)

    # in case of data parallelism, only gpu:0 should log
    is_process_logging = True if rank is None or rank == 0 else False

    if args.model_type == "gpt" and (rank is None or rank == 0):
        log_batch(
            train_dataloader,
            tokenizer_maker=tokenizers.GPTTokenizer
            if args.model_type == "gpt"
            else tokenizers.BertTokenizer,
        )

    trainer = ConditionalTrainer(
        model=model,
        optimizer=optimizer,
        train_dataloader=train_dataloader,
        eval_dataloader=eval_dataloader,
        vocab_size=VOCAB_SIZE,
        mask_percent=args.mask_percent,
        mixed_precision=args.mixed_precision,
        logger=logger,
        dataset_type=args.dataset_type,
        batch_size=args.batch_size,
        lr_scheduler=scheduler,
        hack_name=args.hack_name,
        model_type=args.model_type,
        logging_interval_loss=args.logging_interval_loss,
        logging_interval_light=args.logging_interval_light,
        logging_interval_heavy=args.logging_interval_heavy,
        eval_interval=args.eval_interval,
        n_eval_batches=args.n_eval_batches,
        n_gpus=args.n_gpus,
        save_weights_path=args.save_weights_path,
        save_weights_interval=args.save_weights_interval,
        load_weights_path=args.load_weights_path,
        gradient_clipping=args.grad_clip,
        loss_checkpoint_chungs=args.loss_checkpoint_chungs,
        gradient_accumulation_steps=args.gradient_accumulation_steps,
        log_gradients_and_weights=args.log_gradients_and_weights,
        max_sequence_length=args.cutoff,
        is_process_logging=is_process_logging,
<<<<<<< HEAD
        decoding_logging_steps=args.decoding_logging_steps,
        should_evaluate_dynamic_groupsize=args.should_evaluate_dynamic_groupsize,
=======
        decoding_interval=args.decoding_interval,
>>>>>>> ef87355c
    )
    trainer.train(args.n_steps)

    if rank is not None:
        destroy_process_group()


if __name__ == "__main__":
    misc.print_available_gpus()
    parser = argparse.ArgumentParser()
    introduce_parser_arguments(parser)
    args = parser.parse_args()

    if args.data_distributed == False:
        main(None, args=args)
    else:
        random.seed(args.data_seed)
        data_seeds = [random.randint(0, 10000000) for _ in range(args.n_gpus)]

        # find free port
        with socket.socket(socket.AF_INET, socket.SOCK_STREAM) as s:
            s.bind(("", 0))
            port = str(s.getsockname()[1])

        mp.spawn(
            main,
            args=[data_seeds, port],
            nprocs=args.n_gpus,
        )<|MERGE_RESOLUTION|>--- conflicted
+++ resolved
@@ -209,12 +209,8 @@
         log_gradients_and_weights=args.log_gradients_and_weights,
         max_sequence_length=args.cutoff,
         is_process_logging=is_process_logging,
-<<<<<<< HEAD
-        decoding_logging_steps=args.decoding_logging_steps,
         should_evaluate_dynamic_groupsize=args.should_evaluate_dynamic_groupsize,
-=======
         decoding_interval=args.decoding_interval,
->>>>>>> ef87355c
     )
     trainer.train(args.n_steps)
 
