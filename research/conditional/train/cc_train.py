import argparse
import os
import random
from typing import Optional
import socket

import torch
import torch.multiprocessing as mp
from torch.distributed import init_process_group, destroy_process_group
from torch.nn.parallel import DistributedDataParallel as DDP

from lizrd.core import misc
from lizrd.datasets.wikibookdata import get_processed_dataset
from lizrd.support.logging import get_logger
from lizrd.train.train_utils import (
    get_model,
)
from research.conditional.utils.conditional_trainer import ConditionalTrainer
from research.conditional.utils.argparse import introduce_parser_arguments
from research.conditional.utils.misc_tools import set_seed
from research.conditional.utils.model_utils import (
    get_ff_layer,
    get_attention_layer,
)

parser = argparse.ArgumentParser()
introduce_parser_arguments(parser)
args = parser.parse_args()


def main(
    rank: Optional[int], data_seeds: Optional[list[int]] = None, port: str = "29500"
):
    if rank is not None:
        os.environ["MASTER_ADDR"] = "localhost"
        os.environ["MASTER_PORT"] = port

        init_process_group("nccl", rank=rank, world_size=args.n_gpus)
        torch.cuda.set_device(rank)

    if args.deterministic_experiment:
        set_seed(args.torch_seed)
<<<<<<< HEAD

    args.objects_for_propagation = args.objects_for_propagation.split(",")

=======
    # vocab size for gpt is 50257 + 1 for sequence_sep
>>>>>>> 0183feeb
    VOCAB_SIZE = 30522 if args.model_type == "bert" else 50257
    DEVICE = torch.device("cuda" if torch.cuda.is_available() else "cpu")

    data_distributed = True if rank is not None else False
    ff_layer_fun = get_ff_layer(args)
    attention_layer_fun = get_attention_layer(args)
    if args.model_parallelism_fragmentation is not None:
        args.model_parallelism_fragmentation = [
            int(s) for s in args.model_parallelism_fragmentation.split(",")
        ]
    model = get_model(
        max_length=args.cutoff,
        vocab_size=VOCAB_SIZE,
        ff_layer_fun=ff_layer_fun,
        attention_layer_fun=attention_layer_fun,
        dm=args.dmodel,
        n_blocks=args.n_blocks,
        device=DEVICE
        if rank is None
        else torch.device(
            "cpu"
        ),  # in case DDP is enabled, we want to keep model on CPU and move it to proper GPU later
        gradient_checkpointing=args.gradient_checkpointing,
        model_fragmentation=args.model_parallelism_fragmentation,
    )

    # make model data_distributed if necessary
    if rank is not None:
        print(f"Moving model to cuda:{rank}")
        model = model.to(f"cuda:{rank}")
        model = DDP(model, device_ids=[rank])

    optimizer = torch.optim.Adam(
        model.parameters(),
        lr=args.learning_rate,
        weight_decay=args.weight_decay,
        betas=(args.adam_beta1, args.adam_beta2),
    )
    logger = get_logger(args, model, VOCAB_SIZE) if rank is None or rank == 0 else None

    train_dataloader = get_processed_dataset(
        max_total_length=args.cutoff,
        mask_percent=args.mask_percent,
        device=DEVICE,
        num_workers=args.num_workers,
        batch_size=args.batch_size // args.n_gpus
        if data_distributed
        else args.batch_size,
        seed=args.data_seed if data_seeds is None else data_seeds[rank],
        model_type=args.model_type,
        dataset_type=args.dataset_type,
        log_example_batch=True if rank is None or rank == 0 else False,
    )

    trainer = ConditionalTrainer(
        model=model,
        optimizer=optimizer,
        train_dataloader=train_dataloader,
        vocab_size=VOCAB_SIZE,
        mask_percent=args.mask_percent,
        mixed_precision=args.mixed_precision,
        logger=logger,
        hack_name=args.hack_name,
        model_type=args.model_type,
        logging_interval_loss=args.logging_interval_loss,
        logging_interval_light=args.logging_interval_light,
        logging_interval_heavy=args.logging_interval_heavy,
        n_gpus=args.n_gpus,
        save_weights_path=args.save_weights_path,
        save_weights_interval=args.save_weights_interval,
        load_weights_path=args.load_weights_path,
        gradient_clipping=args.grad_clip,
        loss_checkpoint_chungs=args.loss_checkpoint_chungs,
        gradient_accumulation_steps=args.gradient_accumulation_steps,
    )
    trainer.train(args.n_steps)

    if rank is not None:
        destroy_process_group()


if __name__ == "__main__":
    misc.print_available_gpus()
    if args.data_distributed == False:
        main(None)
    else:
        random.seed(args.data_seed)
        data_seeds = [random.randint(0, 10000000) for _ in range(args.n_gpus)]

        # find free port
        with socket.socket(socket.AF_INET, socket.SOCK_STREAM) as s:
            s.bind(("", 0))
            port = str(s.getsockname()[1])

        mp.spawn(
            main,
            args=[data_seeds, port],
            nprocs=args.n_gpus,
        )<|MERGE_RESOLUTION|>--- conflicted
+++ resolved
@@ -40,13 +40,7 @@
 
     if args.deterministic_experiment:
         set_seed(args.torch_seed)
-<<<<<<< HEAD
-
-    args.objects_for_propagation = args.objects_for_propagation.split(",")
-
-=======
     # vocab size for gpt is 50257 + 1 for sequence_sep
->>>>>>> 0183feeb
     VOCAB_SIZE = 30522 if args.model_type == "bert" else 50257
     DEVICE = torch.device("cuda" if torch.cuda.is_available() else "cpu")
 
