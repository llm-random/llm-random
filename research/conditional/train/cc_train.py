import argparse
import os
import random
from typing import Callable, Optional
import socket

import torch
import torch.multiprocessing as mp
from torch.distributed import init_process_group, destroy_process_group
from torch.nn.parallel import DistributedDataParallel as DDP

from lizrd.core import misc
from lizrd.support.logging import get_current_logger, get_logger
from lizrd.support.misc import generate_random_string
from lizrd.train.train_utils import (
    get_model,
)
from lizrd.text import tokenizers
from research.datasets import DataloaderWrapper, get_processed_dataset
from lizrd.train.scheduler import get_scheduler
from research.conditional.utils.conditional_trainer import ConditionalTrainer
from research.conditional.utils.argparse import introduce_parser_arguments
from research.conditional.utils.misc_tools import set_seed
from research.conditional.utils.model_utils import (
    get_ff_layer,
    get_attention_layer,
    get_residual_layer,
)


def log_batch(
    wrapper: DataloaderWrapper,
    tokenizer_maker: Callable[[], tokenizers.AbstractTokenizer],
):
    # In case of GPT, log an example sequence for a possible inspection

    print("Logging example batch...")
    batch = wrapper.get_batch()
    hf_tokenizer = tokenizer_maker().tokenizer

    num_to_log = 5
    for i in range(min(num_to_log, len(batch.input_ids))):
        get_current_logger().report_text(
            title=f"example_sequence/seq{i}/input_text",
            value=hf_tokenizer.decode(batch.input_ids[i]),
            iteration=0,
        )
        get_current_logger().report_text(
            title=f"example_sequence/seq{i}/target_text",
            value=hf_tokenizer.decode(batch.target_ids[i]),
            iteration=0,
        )

    print("Logged example batch.")


def main(
    rank: Optional[int],
    data_seeds: Optional[list[int]] = None,
    port: str = "29500",
    args: Optional[argparse.Namespace] = None,
    runner_params: Optional[list] = None,
):
    if runner_params is not None:
        parser = argparse.ArgumentParser()
        introduce_parser_arguments(parser)
        args, extra = parser.parse_known_args(runner_params)
        if len(extra):
            print("Unknown args:", extra)

    if args.granularity_expert_config:
        print(
            "`--granularity_expert_config` is deprecated. Missing granularity arguments are now always computed automatically."
        )

    if rank is not None:
        os.environ["MASTER_ADDR"] = "localhost"
        os.environ["MASTER_PORT"] = port

        init_process_group("nccl", rank=rank, world_size=args.n_gpus)
        torch.cuda.set_device(rank)

    if args.deterministic_experiment:
        set_seed(args.torch_seed)
    VOCAB_SIZE = (
        tokenizers.BertTokenizer.VOCAB_SIZE
        if args.model_type == "bert"
        else tokenizers.GPTTokenizer.VOCAB_SIZE
    )
    DEVICE = torch.device("cuda" if torch.cuda.is_available() else "cpu")

    if args.detect_anomaly:
        torch.autograd.set_detect_anomaly(True)

    data_distributed = True if rank is not None else False
    ff_layer_fun = get_ff_layer(args)
    attention_layer_fun = get_attention_layer(args)
    residual_fn = get_residual_layer(args)
    if args.model_parallelism_fragmentation is not None:
        args.model_parallelism_fragmentation = [
            int(s) for s in args.model_parallelism_fragmentation.split(",")
        ]
    if args.save_weights_path is not None:
        assert (
            "." not in args.save_weights_path
        ), f"Do not add .pt or .pth to save_weights_path! It is added automatically, along with step number."
        random_string = generate_random_string(10)
        args.save_weights_path = os.path.join(args.save_weights_path, random_string)
        args.save_weights_path = os.path.abspath(args.save_weights_path)
        os.makedirs(args.save_weights_path, exist_ok=True)

    model = get_model(
        max_length=args.cutoff,
        vocab_size=VOCAB_SIZE,
        ff_layer_fun=ff_layer_fun,
        attention_layer_fun=attention_layer_fun,
        dm=args.dmodel,
        n_blocks=args.n_blocks,
        device=DEVICE
        if rank is None
        else torch.device(
            "cpu"
        ),  # in case DDP is enabled, we want to keep model on CPU and move it to proper GPU later
        gradient_checkpointing=args.gradient_checkpointing,
        model_fragmentation=args.model_parallelism_fragmentation,
        residual_fn=residual_fn,
    )

    # make model data_distributed if necessary
    if rank is not None:
        print(f"Moving model to cuda:{rank}")
        model = model.to(f"cuda:{rank}")
        model = DDP(model, device_ids=[rank])

    optimizer = torch.optim.AdamW(
        model.parameters(),
        lr=args.learning_rate,
        weight_decay=args.weight_decay,
        betas=(args.adam_beta1, args.adam_beta2),
    )

    scheduler = get_scheduler(args)

    common_dataloaders_kwargs = {
        "sequence_length": args.cutoff,
        "device": DEVICE,
        "num_workers": args.num_workers,
        "batch_size": args.batch_size // args.n_gpus
        if data_distributed
        else args.batch_size,
        "seed": args.data_seed if data_seeds is None else data_seeds[rank],
        "model_type": args.model_type,
        "dataset_type": args.dataset_type,
        "use_dummy_dataset": args.use_dummy_dataset,
    }
    train_dataloader = get_processed_dataset(
        **common_dataloaders_kwargs, dataset_split="train"
    )
    eval_dataloader = get_processed_dataset(
        **common_dataloaders_kwargs,
        dataset_split="eval"
        if args.dataset_type == "wikibook"
        else (
            "train"
            if args.dataset_type == "c4" and args.use_dummy_dataset
            else "validation"
        ),
    )

    logger = get_logger(args, model, VOCAB_SIZE)

    # in case of data parallelism, only gpu:0 should log
    is_process_logging = True if rank is None or rank == 0 else False

    if args.model_type == "gpt" and (rank is None or rank == 0):
        log_batch(
            train_dataloader,
            tokenizer_maker=tokenizers.GPTTokenizer
            if args.model_type == "gpt"
            else tokenizers.BertTokenizer,
        )

    trainer = ConditionalTrainer(
        model=model,
        optimizer=optimizer,
        train_dataloader=train_dataloader,
        eval_dataloader=eval_dataloader,
        vocab_size=VOCAB_SIZE,
        mask_percent=args.mask_percent,
        mixed_precision=args.mixed_precision,
        logger=logger,
        dataset_type=args.dataset_type,
        batch_size=args.batch_size,
        lr_scheduler=scheduler,
        hack_name=args.hack_name,
        model_type=args.model_type,
        logging_interval_loss=args.logging_interval_loss,
        logging_interval_light=args.logging_interval_light,
        logging_interval_heavy=args.logging_interval_heavy,
        n_eval_steps=args.n_eval_steps,
        n_eval_batches=args.n_eval_batches,
        n_gpus=args.n_gpus,
        save_weights_path=args.save_weights_path,
        save_weights_interval=args.save_weights_interval,
        load_weights_path=args.load_weights_path,
        gradient_clipping=args.grad_clip,
        loss_checkpoint_chungs=args.loss_checkpoint_chungs,
        gradient_accumulation_steps=args.gradient_accumulation_steps,
        log_gradients_and_weights=args.log_gradients_and_weights,
        max_sequence_length=args.cutoff,
        is_process_logging=is_process_logging,
        decoding_logging_steps=args.decoding_logging_steps,
<<<<<<< HEAD
        steps_until_anneal=args.steps_until_anneal,
        n_steps=args.n_steps,
        entropy_loss_weight=args.entropy_loss_weight,
=======
>>>>>>> 64beac3f
    )
    trainer.train(args.n_steps)

    if rank is not None:
        destroy_process_group()


if __name__ == "__main__":
    misc.print_available_gpus()
    parser = argparse.ArgumentParser()
    introduce_parser_arguments(parser)
    args = parser.parse_args()

    if args.data_distributed == False:
        main(None, args=args)
    else:
        random.seed(args.data_seed)
        data_seeds = [random.randint(0, 10000000) for _ in range(args.n_gpus)]

        # find free port
        with socket.socket(socket.AF_INET, socket.SOCK_STREAM) as s:
            s.bind(("", 0))
            port = str(s.getsockname()[1])

        mp.spawn(
            main,
            args=[data_seeds, port],
            nprocs=args.n_gpus,
        )<|MERGE_RESOLUTION|>--- conflicted
+++ resolved
@@ -17,7 +17,7 @@
 )
 from lizrd.text import tokenizers
 from research.datasets import DataloaderWrapper, get_processed_dataset
-from lizrd.train.scheduler import get_scheduler
+from lizrd.train.scheduler import get_scheduler, get_temperature_scheduler
 from research.conditional.utils.conditional_trainer import ConditionalTrainer
 from research.conditional.utils.argparse import introduce_parser_arguments
 from research.conditional.utils.misc_tools import set_seed
@@ -140,6 +140,7 @@
     )
 
     scheduler = get_scheduler(args)
+    temperature_scheduler = get_temperature_scheduler(args, model)
 
     common_dataloaders_kwargs = {
         "sequence_length": args.cutoff,
@@ -210,12 +211,9 @@
         max_sequence_length=args.cutoff,
         is_process_logging=is_process_logging,
         decoding_logging_steps=args.decoding_logging_steps,
-<<<<<<< HEAD
-        steps_until_anneal=args.steps_until_anneal,
+        temperature_scheduler=temperature_scheduler,
         n_steps=args.n_steps,
         entropy_loss_weight=args.entropy_loss_weight,
-=======
->>>>>>> 64beac3f
     )
     trainer.train(args.n_steps)
 
