import argparse
import os
import random
from typing import Optional
import socket

import torch
import torch.multiprocessing as mp
from torch.distributed import init_process_group, destroy_process_group
from torch.nn.parallel import DistributedDataParallel as DDP

from lizrd.core import misc
from lizrd.datasets.wikibookdata import get_processed_dataset
from lizrd.support.logging import get_logger
from lizrd.train.train_utils import (
    get_model,
)
from research.conditional.utils.conditional_trainer import ConditionalTrainer
from research.conditional.utils.argparse import introduce_parser_arguments
from research.conditional.utils.misc_tools import set_seed
from research.conditional.utils.model_utils import (
    get_ff_layer,
    get_attention_layer,
)

parser = argparse.ArgumentParser()
introduce_parser_arguments(parser)
args = parser.parse_args()


def main(
    rank: Optional[int], data_seeds: Optional[list[int]] = None, port: str = "29500"
):
    if rank is not None:
        os.environ["MASTER_ADDR"] = "localhost"
        os.environ["MASTER_PORT"] = port

        init_process_group("nccl", rank=rank, world_size=args.n_gpus)
        torch.cuda.set_device(rank)

    if args.deterministic_experiment:
        set_seed(args.torch_seed)
    # vocab size for gpt is 50257 + 1 for sequence_sep
    VOCAB_SIZE = 30522 if args.model_type == "bert" else 50257
    DEVICE = torch.device("cuda" if torch.cuda.is_available() else "cpu")

    data_distributed = True if rank is not None else False
    ff_layer_fun = get_ff_layer(args)
    attention_layer_fun = get_attention_layer(args)

    if args.model_parallelism_fragmentation is not None:
        args.model_parallelism_fragmentation = [
            int(s) for s in args.model_parallelism_fragmentation.split(",")
        ]
    if args.objects_for_propagation is not None:
        args.objects_for_propagation = args.objects_for_propagation.split(",")
    else:
        args.objects_for_propagation = []
    model = get_model(
        max_length=args.cutoff,
        vocab_size=VOCAB_SIZE,
        ff_layer_fun=ff_layer_fun,
        attention_layer_fun=attention_layer_fun,
        dm=args.dmodel,
        n_blocks=args.n_blocks,
        device=DEVICE
        if rank is None
        else torch.device(
            "cpu"
        ),  # in case DDP is enabled, we want to keep model on CPU and move it to proper GPU later
        gradient_checkpointing=args.gradient_checkpointing,
        model_fragmentation=args.model_parallelism_fragmentation,
    )

    # make model data_distributed if necessary
    if rank is not None:
        print(f"Moving model to cuda:{rank}")
        model = model.to(f"cuda:{rank}")
        model = DDP(model, device_ids=[rank])

    optimizer = torch.optim.Adam(
        model.parameters(),
        lr=args.learning_rate,
        weight_decay=args.weight_decay,
        betas=(args.adam_beta1, args.adam_beta2),
    )
    logger = get_logger(args, model, VOCAB_SIZE) if rank is None or rank == 0 else None

    train_dataloader = get_processed_dataset(
        max_total_length=args.cutoff,
        mask_percent=args.mask_percent,
        device=DEVICE,
        num_workers=args.num_workers,
        batch_size=args.batch_size // args.n_gpus
        if data_distributed
        else args.batch_size,
        seed=args.data_seed if data_seeds is None else data_seeds[rank],
        model_type=args.model_type,
        dataset_type=args.dataset_type,
        log_example_batch=True if rank is None or rank == 0 else False,
    )

    trainer = ConditionalTrainer(
        model=model,
        optimizer=optimizer,
        train_dataloader=train_dataloader,
        vocab_size=VOCAB_SIZE,
        mask_percent=args.mask_percent,
        mixed_precision=args.mixed_precision,
        logger=logger,
        hack_name=args.hack_name,
        model_type=args.model_type,
        logging_interval_loss=args.logging_interval_loss,
        logging_interval_light=args.logging_interval_light,
        logging_interval_heavy=args.logging_interval_heavy,
        n_gpus=args.n_gpus,
        save_weights_path=args.save_weights_path,
        save_weights_interval=args.save_weights_interval,
        load_weights_path=args.load_weights_path,
        gradient_clipping=args.grad_clip,
        loss_checkpoint_chungs=args.loss_checkpoint_chungs,
        gradient_accumulation_steps=args.gradient_accumulation_steps,
<<<<<<< HEAD
        objects_for_propagation=args.objects_for_propagation,
=======
        max_sequence_length=args.cutoff,
>>>>>>> 17c2dbb8
    )
    trainer.train(args.n_steps)

    if rank is not None:
        destroy_process_group()


if __name__ == "__main__":
    misc.print_available_gpus()
    if args.data_distributed == False:
        main(None)
    else:
        random.seed(args.data_seed)
        data_seeds = [random.randint(0, 10000000) for _ in range(args.n_gpus)]

        # find free port
        with socket.socket(socket.AF_INET, socket.SOCK_STREAM) as s:
            s.bind(("", 0))
            port = str(s.getsockname()[1])

        mp.spawn(
            main,
            args=[data_seeds, port],
            nprocs=args.n_gpus,
        )<|MERGE_RESOLUTION|>--- conflicted
+++ resolved
@@ -120,11 +120,8 @@
         gradient_clipping=args.grad_clip,
         loss_checkpoint_chungs=args.loss_checkpoint_chungs,
         gradient_accumulation_steps=args.gradient_accumulation_steps,
-<<<<<<< HEAD
         objects_for_propagation=args.objects_for_propagation,
-=======
         max_sequence_length=args.cutoff,
->>>>>>> 17c2dbb8
     )
     trainer.train(args.n_steps)
 
