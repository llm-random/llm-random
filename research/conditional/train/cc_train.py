import argparse
from collections import defaultdict
from functools import partial
import os
import random
from typing import Callable, Optional
import socket

import torch
import torch.multiprocessing as mp
from torch.distributed import (
    init_process_group,
    destroy_process_group,
    broadcast_object_list,
)
from ast import literal_eval

from lizrd.core import misc
from lizrd.core.llm import Parallel
from lizrd.support.logging import (
    get_current_logger,
    get_logger,
    log_and_print_model_param_count,
)
from lizrd.support.misc import (
    get_argument_attributes,
    set_seed,
    convert_tokens_to_steps,
    convert_steps_to_tokens,
    convert_transition_points_in_tokens_to_steps,
)
from lizrd.train.checkpoints_manager import start_job_manager_assessment
from lizrd.train.train_utils import (
    get_model,
)
from lizrd.text import tokenizers
from research.batch_size_rampup_config import BatchSizeRampupConfig
from research.conditional.utils.check_args import check_args
from research.conditional.utils.misc_tools import (
    get_slurm_job_id,
    get_termination_timestamp_slurm,
)
from research.datasets import DataloaderWrapper, get_processed_dataset
from research.datasets import (
    DataloaderWrapper,
    get_processed_dataset,
)
from lizrd.train.scheduler import get_scheduler
from research.conditional.utils.conditional_trainer import ConditionalTrainer
from research.conditional.utils.argparse import introduce_parser_arguments
from research.conditional.utils.model_utils import (
    disable_profile_schedule_fn,
    get_classes_from_module_names,
    get_ff_layer,
    get_attention_layer,
    get_mamba_layer,
    get_mixed_precision_ignored_classes,
    get_residual_layer,
    get_classes_from_module_names,
    update_model_fit_gpu_info,
    get_vanilla_mamba_layer,
    calculate_lr,
)
from lizrd.train.load_and_save_model import (
    get_checkpoint_from_path,
    load_optimizer_state,
    prepare_save_weights_path,
)


def log_batch(
    wrapper: DataloaderWrapper,
    tokenizer_maker: Callable[[], tokenizers.AbstractTokenizer],
):
    # In case of GPT, log an example sequence for a possible inspection

    print("Logging example batch...")
    batch = wrapper.get_batch()
    hf_tokenizer = tokenizer_maker().tokenizer

    num_to_log = 5
    for i in range(min(num_to_log, len(batch.input_ids))):
        get_current_logger().report_text(
            title=f"example_sequence/seq{i}/input_text",
            value=hf_tokenizer.decode(batch.input_ids[i]),
            iteration=0,
        )
        get_current_logger().report_text(
            title=f"example_sequence/seq{i}/target_text",
            value=hf_tokenizer.decode(batch.target_ids[i]),
            iteration=0,
        )

    print("Logged example batch.")


# input:
# two dicts of form {keyword: value}
# returns:
# param_groups, relative_lrs_in_group_order, relative_final_lr_fractions_in_group_order
#
# param_groups: separate group for each unique combination of lr and fraction
# relative_lrs_in_group_order: list of relative lrs in group order
# relative_final_lr_fractions_in_group_order: list of relative final lr fractions in group order
def make_relative_param_groups(
    model,
    lr,
    final_lr_fraction,
    relative_lrs_dict: dict,
    relative_final_lr_fractions_dict: dict,
):
    if (relative_lrs_dict is None) & (relative_final_lr_fractions_dict is None):
        return (
            [{"params": model.parameters(), "lr": lr, "fraction": final_lr_fraction}],
            [1.0],
            [1.0],
        )

    # lr_fraction_dict: {(lr, fraction): [named_param1, named_param2, ...]}
    relativity_to_params_dict = defaultdict(list)

    # loop over named_parameters and put it's name to correct lr_fraction_dict key
    for name, param in model.named_parameters():
        # check relative lrs for matching with param name
        relative_lr = 1.0
        if relative_lrs_dict is not None:
            for relative_lr_keyword in relative_lrs_dict.keys():
                if relative_lr_keyword in name:
                    relative_lr = relative_lrs_dict[relative_lr_keyword]
                    break

        # check relative final lr fractions for matching with param name
        relative_fraction = 1.0
        if relative_final_lr_fractions_dict is not None:
            for relative_fraction_keyword in relative_final_lr_fractions_dict.keys():
                if relative_fraction_keyword in name:
                    relative_fraction = relative_final_lr_fractions_dict[
                        relative_fraction_keyword
                    ]
                    break

        # append param to the correct group
        relativity_to_params_dict[(relative_lr, relative_fraction)].append(param)

    param_groups = [
        {
            "params": params,
            "lr": relativity_group[0] * lr,
            "fraction": relativity_group[1] * final_lr_fraction,
        }
        for relativity_group, params in relativity_to_params_dict.items()
    ]
    relative_lrs_in_group_order = [
        param_group["lr"] / lr for param_group in param_groups
    ]
    relative_final_lr_fractions_in_group_order = [
        param_group["fraction"] / final_lr_fraction for param_group in param_groups
    ]
    return (
        param_groups,
        relative_lrs_in_group_order,
        relative_final_lr_fractions_in_group_order,
    )


def rescale_params_after_init(args, model):
    relative_scale: dict[str, float] = args.relative_init_scale
    verbose = args.verbose_relative_init_scale

    if relative_scale is None:
        return
    for name, param in model.named_parameters():
        scale = 1.0
        for possible_name in relative_scale.keys():
            if possible_name in name:
                if verbose:
                    print(f"Rescaling {name} by {relative_scale[possible_name]}")
                scale = relative_scale[possible_name]
                break
        param.data *= scale


def convert_parameters(args):
    if args.batch_size_rampup_transition_points is not None:
        # convert transition points to steps
        transition_points = args.batch_size_rampup_transition_points
        if args.batch_size_rampup_units == "tokens":
            transition_points = convert_transition_points_in_tokens_to_steps(
                transition_points_in_tokens=args.batch_size_rampup_transition_points,
                batch_sizes=args.batch_size_rampup_sizes,
                seq_len=args.cutoff,
            )
            print(f"transition_points: {transition_points}")

        batch_size_rampup_config = BatchSizeRampupConfig(
            transition_points=transition_points,
            batch_sizes=args.batch_size_rampup_sizes,
        )
        transition_points = batch_size_rampup_config.transition_points
        batch_sizes = batch_size_rampup_config.batch_sizes
    else:
        batch_size_rampup_config = None
        transition_points = None
        batch_sizes = None

    if args.n_steps is None:
        args.n_steps = convert_tokens_to_steps(
            tokens=args.n_tokens * 1e9,
            seq_len=args.cutoff,
            target_batch_size=args.batch_size,
            transition_points=transition_points,
            batch_sizes=batch_sizes,
        )

    if args.scheduler_trapezoidal_slides:
        assert args.scheduler == "trapezoidal"
        assert args.checkpoint_manager
        args.scheduler_trapezoidal_slides = literal_eval(
            args.scheduler_trapezoidal_slides
        )
        new_scheduler_trapezoidal_slides = []
        for slide in args.scheduler_trapezoidal_slides:
            if "n_tokens" in slide:
                slide["n_steps"] = convert_tokens_to_steps(
                    tokens=slide["n_tokens"] * 1e9,
                    seq_len=args.cutoff,
                    target_batch_size=args.batch_size,
                    transition_points=transition_points,
                    batch_sizes=batch_sizes,
                )
            else:
                slide["n_tokens"] = (
                    convert_steps_to_tokens(
                        step=slide["n_steps"],
                        seq_len=args.cutoff,
                        target_batch_size=args.batch_size,
                        transition_points=transition_points,
                        batch_sizes=batch_sizes,
                    )
                    // 1e9
                )  # to make sure it is in billions

            if args.lr_trapezoidal_decay_fraction_unit == "tokens":
                toks_until_split = int(
                    (1 - args.lr_trapezoidal_decay_fraction) * slide["n_tokens"] * 1e9
                )
                slide["split_step"] = (
                    convert_tokens_to_steps(
                        tokens=toks_until_split,
                        seq_len=args.cutoff,
                        target_batch_size=args.batch_size,
                        transition_points=transition_points,
                        batch_sizes=batch_sizes,
                    )
                    - 1
                )
            elif args.lr_trapezoidal_decay_fraction_unit == "steps":
                slide["split_step"] = (
                    int((1 - args.lr_trapezoidal_decay_fraction) * slide["n_steps"]) - 1
                )

            new_scheduler_trapezoidal_slides.append(slide)
        args.scheduler_trapezoidal_slides = new_scheduler_trapezoidal_slides

    if args.lr_warmup_steps is None:
        args.lr_warmup_steps = convert_tokens_to_steps(
            tokens=args.lr_warmup_tokens * 1e9,
            seq_len=args.cutoff,
            target_batch_size=args.batch_size,
            transition_points=transition_points,
            batch_sizes=batch_sizes,
        )

    return batch_size_rampup_config


def convert_lr_scheduler_args(args, rampup_config):
    if rampup_config is None:
        transition_points = batch_sizes = None
    else:
        transition_points = rampup_config.transition_points
        batch_sizes = rampup_config.batch_sizes

    if args.scheduler == "trapezoidal":
        if args.lr_trapezoidal_decay_fraction_unit == "tokens":
            fraction_of_toks_until_decay = 1 - args.lr_trapezoidal_decay_fraction
            tokens_until_decay = int(
                fraction_of_toks_until_decay
                * convert_steps_to_tokens(
                    step=args.n_steps,
                    seq_len=args.cutoff,
                    target_batch_size=args.batch_size,
                    transition_points=transition_points,
                    batch_sizes=batch_sizes,
                )
            )
            steps_until_decay = convert_tokens_to_steps(
                tokens=tokens_until_decay,
                seq_len=args.cutoff,
                target_batch_size=args.batch_size,
                transition_points=transition_points,
                batch_sizes=batch_sizes,
            )
            args.lr_trapezoidal_decay_steps = args.n_steps - steps_until_decay
        elif args.lr_trapezoidal_decay_fraction_unit == "steps":
            args.lr_trapezoidal_decay_steps = int(
                args.lr_trapezoidal_decay_fraction * args.n_steps
            )


def main(
    rank: Optional[int],
    port: str = "29500",
    unique_save_weights_path: Optional[str] = None,
    args: Optional[argparse.Namespace] = None,
    runner_params: Optional[list] = None,
    is_using_torchrun: bool = False,
):
    if runner_params is not None:
        parser = argparse.ArgumentParser()
        introduce_parser_arguments(parser)
        args, extra = parser.parse_known_args(runner_params)
        if len(extra):
            print("Unknown args:", extra)

    if args.data_seed < 0:
        args.data_seed = random.randint(0, 10000000)

    check_args(args)

    batch_size_rampup_config = convert_parameters(args)

    data_distributed = args.ddp_enabled or args.fsdp_enabled

    if data_distributed:
        if is_using_torchrun:
            local_rank = int(os.environ["LOCAL_RANK"])
            global_rank = int(os.environ["RANK"])
            init_process_group("nccl")
        else:  # single-node multi-gpu without torchrun. We need to setup things manually
            local_rank = global_rank = rank
            os.environ["MASTER_ADDR"] = "localhost"
            os.environ["MASTER_PORT"] = port
            init_process_group("nccl", rank=global_rank, world_size=args.n_gpus)

        torch.cuda.set_device(local_rank)

        # the code below is to make sure every gpu loads distinct data
        if global_rank == 0:
            random.seed(args.data_seed)
            data_seeds = random.sample(range(0, 10000000), args.n_gpus)
        else:
            data_seeds = [None] * args.n_gpus
        broadcast_object_list(data_seeds, src=0)
    else:
        local_rank = global_rank = None
        data_seeds = None

    if args.deterministic_experiment:
        set_seed(args.torch_seed)

    VOCAB_SIZE = (
        tokenizers.BertTokenizer.VOCAB_SIZE
        if args.model_type == "bert"
        else tokenizers.GPTTokenizer.VOCAB_SIZE
    )
    DEVICE = (
        torch.cuda.current_device()
        if torch.cuda.is_available()
        else torch.device("cpu")
    )

    if args.detect_anomaly:
        torch.autograd.set_detect_anomaly(True)

    if args.model_parallelism_fragmentation is not None:
        args.model_parallelism_fragmentation = [
            int(s) for s in args.model_parallelism_fragmentation.split(",")
        ]

    if args.mixed_precision_dtype == "float16":
        args.mixed_precision_dtype = torch.float16
    elif args.mixed_precision_dtype == "bfloat16":
        args.mixed_precision_dtype = torch.bfloat16

    if args.fsdp_enabled:
        fsdp_param_precision = args.mixed_precision_dtype
        fsdp_mixed_precision_ignore_classes = get_mixed_precision_ignored_classes(args)
        fsdp_modules_to_wrap = get_classes_from_module_names(args.fsdp_modules_to_wrap)
    else:
        fsdp_param_precision = None
        fsdp_mixed_precision_ignore_classes = None
        fsdp_modules_to_wrap = None

    # in case of data parallelism (DDP/FSDP), only gpu:0 should log
    is_logging_process = True if args.n_gpus <= 1 or global_rank == 0 else False

    activation_checkpointing_modules = get_classes_from_module_names(
        args.activation_checkpointing_modules
    )

    residual_fn = get_residual_layer(args)

    model_fit_gpu_info_params = get_argument_attributes(
        args, args.model_fit_gpu_info_params
    )
    update_model_fit_gpu_info(
        args.model_fit_gpu_info_database_path, model_fit_gpu_info_params, "initialized"
    )

    if args.general_ff_layer_config is None:
        block_modules = {}
        for module_name in args.block_modules:
            if module_name == "attention":
                block_modules[module_name] = get_attention_layer(args)
            elif module_name == "feedforward":
                block_modules[module_name] = get_ff_layer(args)
            elif module_name == "mamba":
                block_modules[module_name] = get_mamba_layer(args)
            elif module_name == "vanilla_mamba":
                block_modules[module_name] = get_vanilla_mamba_layer(args)
            else:
                raise ValueError(f"Unknown module name: {module_name}")

        if args.parallel_blocks:
            modules = block_modules.items()
            block_modules = {
                "parallel": lambda: Parallel(*[module() for _, module in modules])
            }
    else:
        ff_layers = args.general_ff_layer_config.split(",")
        ff_layer_funs = []
        for layer in ff_layers:
            args.ff_mode = layer
            ff_layer_funs.append(get_ff_layer(args))
        attention_fn = get_attention_layer(args)
        block_modules = [
            {
                "attention": attention_fn,
                "feedforward": ff_fun,
            }
            for ff_fun in ff_layer_funs
        ]

    checkpoint_path = args.load_weights_path
    if not args.checkpoint_manager:
        checkpoint = (
            get_checkpoint_from_path(args.load_weights_path)
            if args.load_weights_path is not None
            else None
        )
    else:
        checkpoint_path, checkpoint_metadata = start_job_manager_assessment(
            get_slurm_job_id(), is_logging_process
        )
        checkpoint = (
            get_checkpoint_from_path(checkpoint_path) if checkpoint_path else None
        )

    model = get_model(
        max_length=args.cutoff,
        vocab_size=VOCAB_SIZE,
        block_modules=block_modules,
        dm=args.dmodel,
        n_blocks=args.n_blocks,
        device=(
            torch.device("cpu") if data_distributed else DEVICE
        ),  # in case of  DDP/FSDP, we initialize the model on CPU and move it to the GPU later
        init_type=args.init_type,
        init_scale=args.init_scale,
        ddp_enabled=args.ddp_enabled,
        fsdp_enabled=args.fsdp_enabled,
        fsdp_param_precision=fsdp_param_precision,
        fsdp_mixed_precision_ignore_classes=fsdp_mixed_precision_ignore_classes,
        fsdp_offload_params=args.fsdp_offload_params,
        fsdp_min_num_params=args.fsdp_min_num_params,
        fsdp_modules_to_wrap=fsdp_modules_to_wrap,
        activation_checkpointing_modules=activation_checkpointing_modules,
        model_fragmentation=args.model_parallelism_fragmentation,
        residual_fn=residual_fn,
        is_logging_process=is_logging_process,
        local_rank=local_rank,
        include_positional_embedding=(not args.no_positional_embedding)
        and (args.attention_mode != "rope"),
        checkpoint=checkpoint,
    )

    if is_logging_process:
        if checkpoint and "logger" in checkpoint and "run_id" in checkpoint["logger"]:
            logger_runs_ids = checkpoint["logger"]["run_id"]
        else:
            if args.scheduler_trapezoidal_slides:
                logger_runs_ids = []
                for _ in range(len(args.scheduler_trapezoidal_slides) + 1):
                    logger_runs_ids.append(None)
            else:
                logger_runs_ids = None
        logger = get_logger(args, model, VOCAB_SIZE, logger_runs_ids)
        if checkpoint_path:
            logger.report_text(
                title=f"job/loaded_checkpoint",
                value=checkpoint_path,
                iteration=checkpoint["step"],
            )
    else:
        logger = None

    args.args_override = None
    if checkpoint and "args_override" in checkpoint and checkpoint["args_override"]:
        args.args_override = checkpoint["args_override"]
        for key, value in args.args_override.items():
            if hasattr(args, key):
                setattr(args, key, value)
        if is_logging_process:
            logger.report_text(
                title=f"args/args_override",  # dev atomize logging to per arg update log in args/{name of arg}
                value=str(args.args_override),
                iteration=checkpoint["step"],
            )

    convert_lr_scheduler_args(
        args, batch_size_rampup_config
    )  # we need to convert after args override as n_steps might have changed

    log_and_print_model_param_count(args, model, vocab_size=VOCAB_SIZE)

    args.learning_rate = calculate_lr(args)

    if args.torch_compile:
        model = torch.compile(model)

    if args.print_parameter_names:
        for name, param in model.named_parameters():
            print(name, param.shape)

    (
        param_groups,
        relative_lrs_in_group_order,
        relative_final_lr_fractions_in_group_order,
    ) = make_relative_param_groups(
        model,
        lr=args.learning_rate,
        final_lr_fraction=args.final_lr_fraction,
        relative_lrs_dict=args.relative_lr,
        relative_final_lr_fractions_dict=args.relative_scheduler_fraction,
    )

    optimizer = torch.optim.AdamW(
        param_groups,
        lr=args.learning_rate,
        weight_decay=args.weight_decay,
        betas=(args.adam_beta1, args.adam_beta2),
    )

    if checkpoint is not None:
        load_optimizer_state(optimizer, checkpoint, model, global_rank)

<<<<<<< HEAD
    scheduler = get_scheduler(
        args,
        relative_lrs_in_group_order=relative_lrs_in_group_order,
        final_lr_fractions_in_group_order=relative_final_lr_fractions_in_group_order,
    )
    if not args.repeater_mode:
=======
    scheduler = get_scheduler(args, ratios_in_group_order)
    print(f"Scheduler_ratios: {scheduler.ratios}")
    if not args.checkpoint_manager:
>>>>>>> 4e4bd330
        rescale_params_after_init(args, model)

    batch_size = args.batch_size // args.n_gpus if data_distributed else args.batch_size

    common_dataloaders_kwargs = {
        "sequence_length": args.cutoff,
        "device": DEVICE,
        "num_workers": args.num_workers,
        "batch_size": batch_size,
        "seed": args.data_seed if data_seeds is None else data_seeds[global_rank],
        "model_type": args.model_type,
        "dataset_type": args.dataset_type,
        "use_dummy_dataset": args.use_dummy_dataset,
    }

    train_dataloader = get_processed_dataset(
        **common_dataloaders_kwargs,
        dataset_split="train",
        dataset_path=args.train_dataset_path,
    )

    if args.eval_interval > 0:
        eval_split = (
            "eval"
            if args.dataset_type == "wikibook"
            else ("train" if args.use_dummy_dataset else "validation")
        )
        eval_dataloader = get_processed_dataset(
            **common_dataloaders_kwargs,
            dataset_split=eval_split,
            dataset_path=args.validation_dataset_path,
        )
    else:
        eval_dataloader = None

    if args.n_final_eval_batches > 0:
        final_eval_dataloader_kwargs = {**common_dataloaders_kwargs}
        final_eval_dataloader_kwargs["seed"] = args.final_eval_seed
        final_eval_dataloader_kwargs[
            "batch_size"
        ] = args.final_eval_dataloader_batch_size
        final_eval_dataloader_kwargs["dataset_split"] = eval_split
        final_eval_dataloader_kwargs["dataset_path"] = args.validation_dataset_path
        get_final_eval_dataloader = partial(
            get_processed_dataset, **final_eval_dataloader_kwargs
        )
    else:
        get_final_eval_dataloader = None

    if args.model_type == "gpt" and is_logging_process:
        log_batch(
            train_dataloader,
            tokenizer_maker=(
                tokenizers.GPTTokenizer
                if args.model_type == "gpt"
                else tokenizers.BertTokenizer
            ),
        )

    profiler_schedule = (
        torch.profiler.schedule(
            wait=args.profiler_schedule_wait,
            warmup=args.profiler_schedule_warmup,
            active=args.profiler_schedule_active,
            repeat=args.profiler_schedule_repeat,
            skip_first=args.profiler_schedule_skip_first,
        )
        if args.profiler_enabled
        else disable_profile_schedule_fn
    )

    trainer = ConditionalTrainer(
        model=model,
        optimizer=optimizer,
        train_dataloader=train_dataloader,
        eval_dataloader=eval_dataloader,
        vocab_size=VOCAB_SIZE,
        mask_percent=args.mask_percent,
        mixed_precision=False if args.fsdp_enabled else args.mixed_precision,
        mixed_precision_dtype=args.mixed_precision_dtype,
        logger=logger,
        dataset_type=args.dataset_type,
        batch_size=args.batch_size,
        cutoff=args.cutoff,
        lr_scheduler=scheduler,
        model_type=args.model_type,
        logging_interval_loss=args.logging_interval_loss,
        logging_interval_light=args.logging_interval_light,
        logging_interval_heavy=args.logging_interval_heavy,
        eval_interval=args.eval_interval,
        n_eval_batches=args.n_eval_batches,
        n_gpus=args.n_gpus,
        save_weights_path=unique_save_weights_path,
        save_weights_interval=args.save_weights_interval,
        gradient_clipping=args.grad_clip,
        loss_checkpoint_chungs=args.loss_checkpoint_chungs,
        gradient_accumulation_steps=args.gradient_accumulation_steps,
        log_gradients_and_weights=args.log_gradients_and_weights,
        max_sequence_length=args.cutoff,
        is_logging_process=is_logging_process,
        eval_dynamic_groupsize=args.eval_dynamic_groupsize,
        eval_discrete_mot=args.eval_discrete_mot,
        decoding_interval=args.decoding_interval,
        eval_min_group_size_logfactor=args.eval_min_group_size_logfactor,
        eval_max_group_size_logfactor=args.eval_max_group_size_logfactor,
        steps_until_start_temperature_learn=args.steps_until_start_temperature_learn,
        model_fit_gpu_info_database_path=args.model_fit_gpu_info_database_path,
        model_fit_gpu_info_params=model_fit_gpu_info_params,
        profiler_enabled=args.profiler_enabled,
        profiler_trace_path=args.profiler_trace_path,
        profiler_schedule=profiler_schedule,
        global_rank=global_rank,
        start_step=checkpoint["step"] + 1 if checkpoint is not None else 0,
        checkpoint=checkpoint,
        repeater_job_end_time=(
            get_termination_timestamp_slurm() if args.checkpoint_manager else None
        ),
        scheduler_trapezoidal_slides=args.scheduler_trapezoidal_slides,
        args_override=args.args_override,
        batch_size_rampup_config=batch_size_rampup_config,
        get_final_eval_dataloader=get_final_eval_dataloader,
        final_eval_dataloader_batch_size=args.final_eval_dataloader_batch_size,
        n_final_eval_batches=args.n_final_eval_batches,
        checkpoint_manager_enabled=args.checkpoint_manager,
    )
    trainer.train(args.n_steps)

    if global_rank is not None:
        destroy_process_group()


if __name__ == "__main__":
    misc.print_available_gpus()
    parser = argparse.ArgumentParser()
    introduce_parser_arguments(parser)
    args = parser.parse_args()

    save_weights_path = prepare_save_weights_path(args.save_weights_path)

    if (
        os.environ.get("MASTER_PORT") is not None
    ):  # if this is already set, we are using multinode torchrun setup
        main(
            None,
            args=args,
            unique_save_weights_path=save_weights_path,
            is_using_torchrun=True,
        )
    elif args.ddp_enabled or args.fsdp_enabled:  # single-node multi-gpu training
        with socket.socket(socket.AF_INET, socket.SOCK_STREAM) as s:  # find free port
            s.bind(("", 0))
            port = str(s.getsockname()[1])
        mp.spawn(
            main,
            args=[
                port,
                save_weights_path,
                args,
            ],
            nprocs=args.n_gpus,
        )
    else:  # single-gpu training
        main(None, args=args, unique_save_weights_path=save_weights_path)<|MERGE_RESOLUTION|>--- conflicted
+++ resolved
@@ -555,18 +555,12 @@
     if checkpoint is not None:
         load_optimizer_state(optimizer, checkpoint, model, global_rank)
 
-<<<<<<< HEAD
     scheduler = get_scheduler(
         args,
         relative_lrs_in_group_order=relative_lrs_in_group_order,
         final_lr_fractions_in_group_order=relative_final_lr_fractions_in_group_order,
     )
     if not args.repeater_mode:
-=======
-    scheduler = get_scheduler(args, ratios_in_group_order)
-    print(f"Scheduler_ratios: {scheduler.ratios}")
-    if not args.checkpoint_manager:
->>>>>>> 4e4bd330
         rescale_params_after_init(args, model)
 
     batch_size = args.batch_size // args.n_gpus if data_distributed else args.batch_size
