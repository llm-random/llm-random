--- conflicted
+++ resolved
@@ -118,14 +118,11 @@
         gradient_clipping=args.grad_clip,
         loss_checkpoint_chungs=args.loss_checkpoint_chungs,
         gradient_accumulation_steps=args.gradient_accumulation_steps,
-<<<<<<< HEAD
         lr_decay=args.lr_decay,
         lr_warmup_steps=args.lr_warmup_steps,
         lr_decay_interval=args.lr_decay_interval,
         log_gradients_and_weights=args.log_gradients_and_weights,
-=======
         max_sequence_length=args.cutoff,
->>>>>>> 17c2dbb8
     )
     trainer.train(args.n_steps)
 
