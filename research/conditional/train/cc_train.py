import argparse
from collections import defaultdict
import os
import random
from typing import Callable, Optional
import socket

import torch
import torch.multiprocessing as mp
from torch.distributed import init_process_group, destroy_process_group

from lizrd.core import misc
from lizrd.core.llm import Parallel
from lizrd.support.logging import (
    get_current_logger,
    get_logger,
    log_and_print_model_param_count,
)
from lizrd.support.misc import (
    get_argument_attributes,
    set_seed,
)
from lizrd.train.train_utils import (
    get_model,
)
from lizrd.text import tokenizers
from research.conditional.utils.check_args import check_args
from research.conditional.utils.misc_tools import get_termination_timestamp_slurm
from research.datasets import (
    BatchSizeRampupConfig,
    DataloaderWrapper,
    get_processed_dataset,
)
from lizrd.train.scheduler import get_scheduler
from research.conditional.utils.conditional_trainer import ConditionalTrainer
from research.conditional.utils.argparse import introduce_parser_arguments
from research.conditional.utils.model_utils import (
    disable_profile_schedule_fn,
    get_classes_from_module_names,
    get_ff_layer,
    get_attention_layer,
    get_mamba_layer,
    get_mixed_precision_ignored_classes,
    get_residual_layer,
    get_classes_from_module_names,
    update_model_fit_gpu_info,
    get_vanilla_mamba_layer,
    calculate_lr,
)
from lizrd.train.load_and_save_model import (
    get_checkpoint_from_path,
    load_optimizer_state,
    prepare_save_weights_path,
)


def log_batch(
    wrapper: DataloaderWrapper,
    tokenizer_maker: Callable[[], tokenizers.AbstractTokenizer],
):
    # In case of GPT, log an example sequence for a possible inspection

    print("Logging example batch...")
    batch = wrapper.get_batch()
    hf_tokenizer = tokenizer_maker().tokenizer

    num_to_log = 5
    for i in range(min(num_to_log, len(batch.input_ids))):
        get_current_logger().report_text(
            title=f"example_sequence/seq{i}/input_text",
            value=hf_tokenizer.decode(batch.input_ids[i]),
            iteration=0,
        )
        get_current_logger().report_text(
            title=f"example_sequence/seq{i}/target_text",
            value=hf_tokenizer.decode(batch.target_ids[i]),
            iteration=0,
        )

    print("Logged example batch.")


# input:
# two dicts of form {keyword: value}
# returns:
# param_groups, relative_lrs_in_group_order, relative_final_lr_fractions_in_group_order
#
# param_groups: separate group for each unique combination of lr and fraction
# relative_lrs_in_group_order: list of relative lrs in group order
# relative_final_lr_fractions_in_group_order: list of relative final lr fractions in group order
def make_relative_param_groups(args, model):
    lr = args.learning_rate
    final_lr_fraction = args.final_lr_fraction
    relative_lr_dict: dict = args.relative_lr
    relative_final_lr_fraction_dict: dict = args.relative_scheduler_fraction

    if (args.relative_lr is None) & (args.relative_scheduler_fraction is None):
        return (
            [{"params": model.parameters(), "lr": lr, "fraction": final_lr_fraction}],
            [1.0],
            [1.0],
        )

    # lr_fraction_dict: {(lr, fraction): [named_param1, named_param2, ...]}
    lr_fraction_dict = defaultdict(list)

    # loop over named_parameters and put it's name to correct lr_fraction_dict key
    for name, param in model.named_parameters():
        # check relative lrs for matching with param name
        relative_lr = 1.0
        if relative_lr_dict is not None:
            for relative_lr_keyword in relative_lr_dict.keys():
                if relative_lr_keyword in name:
                    relative_lr = relative_lr_dict[relative_lr_keyword]
                    break

        # check relative final lr fractions for matching with param name
        relative_fraction = 1.0
        if relative_final_lr_fraction_dict is not None:
            for relative_fraction_keyword in relative_final_lr_fraction_dict.keys():
                if relative_fraction_keyword in name:
                    relative_fraction = relative_final_lr_fraction_dict[
                        relative_fraction_keyword
                    ]
                    break

        # append param to the correct group
        lr_fraction_dict[(relative_lr, relative_fraction)].append(param)

    param_groups = [
        {
            "params": params,
            "lr": lr_fraction_group[0] * lr,
            "fraction": lr_fraction_group[1] * final_lr_fraction,
        }
        for lr_fraction_group, params in lr_fraction_dict.items()
    ]
    relative_lrs_in_group_order = [
        param_group["lr"] / lr for param_group in param_groups
    ]
    relative_final_lr_fractions_in_group_order = [
        param_group["fraction"] / final_lr_fraction for param_group in param_groups
    ]
    return (
        param_groups,
        relative_lrs_in_group_order,
        relative_final_lr_fractions_in_group_order,
    )


def rescale_params_after_init(args, model):
    relative_scale: dict[str, float] = args.relative_init_scale
    verbose = args.verbose_relative_init_scale

    if relative_scale is None:
        return
    for name, param in model.named_parameters():
        scale = 1.0
        for possible_name in relative_scale.keys():
            if possible_name in name:
                if verbose:
                    print(f"Rescaling {name} by {relative_scale[possible_name]}")
                scale = relative_scale[possible_name]
                break
        param.data *= scale


def main(
    rank: Optional[int],
    data_seeds: Optional[list[int]] = None,
    port: str = "29500",
    unique_save_weights_path: Optional[str] = None,
    args: Optional[argparse.Namespace] = None,
    runner_params: Optional[list] = None,
):
    """
    rank: int - the ID of the current process (usually also the GPU ID). Only relevant for multi-GPU training.
    """
    if runner_params is not None:
        parser = argparse.ArgumentParser()
        introduce_parser_arguments(parser)
        args, extra = parser.parse_known_args(runner_params)
        if len(extra):
            print("Unknown args:", extra)
        if args.data_seed < 0:
            args.data_seed = random.randint(0, 10000000)

    check_args(args)

    if rank is not None:
        os.environ["MASTER_ADDR"] = "localhost"
        os.environ["MASTER_PORT"] = port

        init_process_group("nccl", rank=rank, world_size=args.n_gpus)
        torch.cuda.set_device(rank)

    if args.deterministic_experiment:
        set_seed(args.torch_seed)

    VOCAB_SIZE = (
        tokenizers.BertTokenizer.VOCAB_SIZE
        if args.model_type == "bert"
        else tokenizers.GPTTokenizer.VOCAB_SIZE
    )
    DEVICE = torch.device("cuda" if torch.cuda.is_available() else "cpu")

    if args.detect_anomaly:
        torch.autograd.set_detect_anomaly(True)

    if args.model_parallelism_fragmentation is not None:
        args.model_parallelism_fragmentation = [
            int(s) for s in args.model_parallelism_fragmentation.split(",")
        ]

    if args.mixed_precision_dtype == "float16":
        args.mixed_precision_dtype = torch.float16
    elif args.mixed_precision_dtype == "bfloat16":
        args.mixed_precision_dtype = torch.bfloat16

    if args.fsdp_enabled:
        fsdp_param_precision = args.mixed_precision_dtype
        fsdp_mixed_precision_ignore_classes = get_mixed_precision_ignored_classes(args)
        fsdp_modules_to_wrap = get_classes_from_module_names(args.fsdp_modules_to_wrap)
    else:
        fsdp_param_precision = None
        fsdp_mixed_precision_ignore_classes = None
        fsdp_modules_to_wrap = None

    # in case of data parallelism (DDP/FSDP), only gpu:0 should log
    is_logging_process = True if rank is None or rank == 0 else False

    activation_checkpointing_modules = get_classes_from_module_names(
        args.activation_checkpointing_modules
    )

    residual_fn = get_residual_layer(args)

    model_fit_gpu_info_params = get_argument_attributes(
        args, args.model_fit_gpu_info_params
    )
    update_model_fit_gpu_info(
        args.model_fit_gpu_info_database_path, model_fit_gpu_info_params, "initialized"
    )

    if args.general_ff_layer_config is None:
        block_modules = {}
        for module_name in args.block_modules:
            if module_name == "attention":
                block_modules[module_name] = get_attention_layer(args)
            elif module_name == "feedforward":
                block_modules[module_name] = get_ff_layer(args)
            elif module_name == "mamba":
                block_modules[module_name] = get_mamba_layer(args)
            elif module_name == "vanilla_mamba":
                block_modules[module_name] = get_vanilla_mamba_layer(args)
            else:
                raise ValueError(f"Unknown module name: {module_name}")

        if args.parallel_blocks:
            modules = block_modules.items()
            block_modules = {
                "parallel": lambda: Parallel(*[module() for _, module in modules])
            }
    else:
        ff_layers = args.general_ff_layer_config.split(",")
        ff_layer_funs = []
        for layer in ff_layers:
            args.ff_mode = layer
            ff_layer_funs.append(get_ff_layer(args))
        attention_fn = get_attention_layer(args)
        block_modules = [
            {
                "attention": attention_fn,
                "feedforward": ff_fun,
            }
            for ff_fun in ff_layer_funs
        ]

    checkpoint = (
        get_checkpoint_from_path(args.load_weights_path, args.repeater_mode)
        if args.load_weights_path is not None
        else None
    )

    model = get_model(
        max_length=args.cutoff,
        vocab_size=VOCAB_SIZE,
        block_modules=block_modules,
        dm=args.dmodel,
        n_blocks=args.n_blocks,
        device=(
            DEVICE if rank is None else torch.device("cpu")
        ),  # in case of  DDP/FSDP, we initialize the model on CPU and move it to the GPU later
        init_type=args.init_type,
        init_scale=args.init_scale,
        ddp_enabled=args.ddp_enabled,
        fsdp_enabled=args.fsdp_enabled,
        fsdp_param_precision=fsdp_param_precision,
        fsdp_mixed_precision_ignore_classes=fsdp_mixed_precision_ignore_classes,
        fsdp_offload_params=args.fsdp_offload_params,
        fsdp_min_num_params=args.fsdp_min_num_params,
        fsdp_modules_to_wrap=fsdp_modules_to_wrap,
        activation_checkpointing_modules=activation_checkpointing_modules,
        model_fragmentation=args.model_parallelism_fragmentation,
        residual_fn=residual_fn,
        is_logging_process=is_logging_process,
        rank=rank,
        include_positional_embedding=(not args.no_positional_embedding)
        and (args.attention_mode != "rope"),
        checkpoint=checkpoint,
    )

    log_and_print_model_param_count(args, model, vocab_size=VOCAB_SIZE)

    args.learning_rate = calculate_lr(args)

    if args.torch_compile:
        model = torch.compile(model)

    if args.print_parameter_names:
        for name, param in model.named_parameters():
            print(name, param.shape)

    # # set args for optimizer param_groups
    # baseline_args = [args.learning_rate, args.final_lr_fraction]
    # baseline_keys = [
    #     "ratios_lr_in_group_order",
    #     "scheduler_fractions_in_group_order",
    # ]  # key names like arguments in get_scheduler :), best idea i had :(
    # relative_params_all = [args.relative_lr, args.relative_scheduler_fraction]
    # param_groups, ratios_in_group_order = make_param_groups_for_optimizer(
    #     model, baseline_args, baseline_keys, relative_params_all
    # )

    (
        param_groups,
        relative_lrs_in_group_order,
        relative_final_lr_fractions_in_group_order,
    ) = make_relative_param_groups(args, model)

    optimizer = torch.optim.AdamW(
        param_groups,
        lr=args.learning_rate,
        weight_decay=args.weight_decay,
        betas=(args.adam_beta1, args.adam_beta2),
    )

    if checkpoint is not None:
        load_optimizer_state(optimizer, checkpoint, model, rank)

<<<<<<< HEAD
    scheduler = get_scheduler(
        args,
        relative_lrs_in_group_order=relative_lrs_in_group_order,
        final_lr_fractions_in_group_order=relative_final_lr_fractions_in_group_order,
    )
    rescale_params_after_init(args, model)
=======
    scheduler = get_scheduler(args, ratios_in_group_order)
    print(f"Scheduler_ratios: {scheduler.ratios}")
    if not args.repeater_mode:
        rescale_params_after_init(args, model)
>>>>>>> 0605845e

    data_distributed = args.ddp_enabled or args.fsdp_enabled
    batch_size = args.batch_size // args.n_gpus if data_distributed else args.batch_size

    batch_size_rampup_config = (
        BatchSizeRampupConfig(
            transition_points=args.batch_size_rampup_transition_points,
            batch_sizes=args.batch_size_rampup_sizes,
        )
        if args.batch_size_rampup_transition_points is not None
        else None
    )

    common_dataloaders_kwargs = {
        "sequence_length": args.cutoff,
        "device": DEVICE,
        "num_workers": args.num_workers,
        "batch_size": batch_size,
        "seed": args.data_seed if data_seeds is None else data_seeds[rank],
        "model_type": args.model_type,
        "dataset_type": args.dataset_type,
        "use_dummy_dataset": args.use_dummy_dataset,
    }

    train_dataloader = get_processed_dataset(
        **common_dataloaders_kwargs,
        dataset_split="train",
        dataset_path=args.train_dataset_path,
    )

    eval_split = (
        "eval"
        if args.dataset_type == "wikibook"
        else ("train" if args.use_dummy_dataset else "validation")
    )
    eval_dataloader = get_processed_dataset(
        **common_dataloaders_kwargs,
        dataset_split=eval_split,
        dataset_path=args.validation_dataset_path,
    )

    if checkpoint and "logger" in checkpoint and "run_id" in checkpoint["logger"]:
        logger_run_id = checkpoint["logger"]["run_id"]
    else:
        logger_run_id = None

    if is_logging_process:
        logger = get_logger(args, model, VOCAB_SIZE, logger_run_id)
    else:
        logger = None

    if args.model_type == "gpt" and is_logging_process:
        log_batch(
            train_dataloader,
            tokenizer_maker=(
                tokenizers.GPTTokenizer
                if args.model_type == "gpt"
                else tokenizers.BertTokenizer
            ),
        )

    profiler_schedule = (
        torch.profiler.schedule(
            wait=args.profiler_schedule_wait,
            warmup=args.profiler_schedule_warmup,
            active=args.profiler_schedule_active,
            repeat=args.profiler_schedule_repeat,
            skip_first=args.profiler_schedule_skip_first,
        )
        if args.profiler_enabled
        else disable_profile_schedule_fn
    )

    trainer = ConditionalTrainer(
        model=model,
        optimizer=optimizer,
        train_dataloader=train_dataloader,
        eval_dataloader=eval_dataloader,
        vocab_size=VOCAB_SIZE,
        mask_percent=args.mask_percent,
        mixed_precision=False if args.fsdp_enabled else args.mixed_precision,
        mixed_precision_dtype=args.mixed_precision_dtype,
        logger=logger,
        dataset_type=args.dataset_type,
        batch_size=args.batch_size,
        cutoff=args.cutoff,
        lr_scheduler=scheduler,
        model_type=args.model_type,
        logging_interval_loss=args.logging_interval_loss,
        logging_interval_light=args.logging_interval_light,
        logging_interval_heavy=args.logging_interval_heavy,
        eval_interval=args.eval_interval,
        n_eval_batches=args.n_eval_batches,
        n_gpus=args.n_gpus,
        save_weights_path=unique_save_weights_path,
        save_weights_interval=args.save_weights_interval,
        gradient_clipping=args.grad_clip,
        loss_checkpoint_chungs=args.loss_checkpoint_chungs,
        gradient_accumulation_steps=args.gradient_accumulation_steps,
        log_gradients_and_weights=args.log_gradients_and_weights,
        max_sequence_length=args.cutoff,
        is_logging_process=is_logging_process,
        eval_dynamic_groupsize=args.eval_dynamic_groupsize,
        eval_discrete_mot=args.eval_discrete_mot,
        decoding_interval=args.decoding_interval,
        eval_min_group_size_logfactor=args.eval_min_group_size_logfactor,
        eval_max_group_size_logfactor=args.eval_max_group_size_logfactor,
        steps_until_start_temperature_learn=args.steps_until_start_temperature_learn,
        model_fit_gpu_info_database_path=args.model_fit_gpu_info_database_path,
        model_fit_gpu_info_params=model_fit_gpu_info_params,
        profiler_enabled=args.profiler_enabled,
        profiler_trace_path=args.profiler_trace_path,
        profiler_schedule=profiler_schedule,
        rank=rank,
        start_step=checkpoint["step"] + 1 if checkpoint is not None else 0,
        checkpoint=checkpoint,
        repeater_job_end_time=(
            get_termination_timestamp_slurm() if args.repeater_mode else None
        ),
        batch_size_rampup_config=batch_size_rampup_config,
    )
    trainer.train(args.n_steps)

    if rank is not None:
        destroy_process_group()


if __name__ == "__main__":
    misc.print_available_gpus()
    parser = argparse.ArgumentParser()
    introduce_parser_arguments(parser)
    args = parser.parse_args()
    if args.data_seed < 0:
        args.data_seed = random.randint(0, 10000000)

    save_weights_path = prepare_save_weights_path(
        args.save_weights_path, args.repeater_mode
    )

    if args.ddp_enabled or args.fsdp_enabled:
        random.seed(args.data_seed)
        data_seeds = [random.randint(0, 10000000) for _ in range(args.n_gpus)]

        # find free port
        with socket.socket(socket.AF_INET, socket.SOCK_STREAM) as s:
            s.bind(("", 0))
            port = str(s.getsockname()[1])
        mp.spawn(
            main,
            args=[
                data_seeds,
                port,
                save_weights_path,
                args,
            ],
            nprocs=args.n_gpus,
        )
    else:
        main(None, args=args, unique_save_weights_path=save_weights_path)<|MERGE_RESOLUTION|>--- conflicted
+++ resolved
@@ -348,19 +348,13 @@
     if checkpoint is not None:
         load_optimizer_state(optimizer, checkpoint, model, rank)
 
-<<<<<<< HEAD
     scheduler = get_scheduler(
         args,
         relative_lrs_in_group_order=relative_lrs_in_group_order,
         final_lr_fractions_in_group_order=relative_final_lr_fractions_in_group_order,
     )
-    rescale_params_after_init(args, model)
-=======
-    scheduler = get_scheduler(args, ratios_in_group_order)
-    print(f"Scheduler_ratios: {scheduler.ratios}")
     if not args.repeater_mode:
         rescale_params_after_init(args, model)
->>>>>>> 0605845e
 
     data_distributed = args.ddp_enabled or args.fsdp_enabled
     batch_size = args.batch_size // args.n_gpus if data_distributed else args.batch_size
