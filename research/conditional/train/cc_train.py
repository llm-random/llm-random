--- conflicted
+++ resolved
@@ -216,12 +216,9 @@
         is_process_logging=is_process_logging,
         should_evaluate_dynamic_groupsize=args.should_evaluate_dynamic_groupsize,
         decoding_interval=args.decoding_interval,
-<<<<<<< HEAD
         min_eval_group_size=args.min_eval_group_size,
         max_eval_group_size=args.max_eval_group_size,
-=======
         steps_until_start_temperature_learn=args.steps_until_start_temperature_learn,
->>>>>>> 20073aea
     )
     trainer.train(args.n_steps)
 
