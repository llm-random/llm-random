import argparse
from collections import defaultdict
import os
import random
from typing import Callable, Optional
import socket

import torch
import torch.multiprocessing as mp
from torch.distributed import init_process_group, destroy_process_group

from lizrd.core import misc
from lizrd.core.llm import Parallel
from lizrd.support.logging import (
    get_current_logger,
    get_logger,
    log_and_print_model_param_count,
)
from lizrd.support.misc import (
    get_argument_attributes,
    set_seed,
)
from lizrd.train.train_utils import (
    get_model,
)
from lizrd.text import tokenizers
from research.batch_size_rampup_config import BatchSizeRampupConfig
from research.conditional.utils.check_args import check_args
from research.conditional.utils.misc_tools import get_termination_timestamp_slurm
from research.datasets import (
<<<<<<< HEAD
=======
    BatchSizeRampupConfig,
>>>>>>> 0605845e
    DataloaderWrapper,
    get_processed_dataset,
)
from lizrd.train.scheduler import get_scheduler
from research.conditional.utils.conditional_trainer import ConditionalTrainer
from research.conditional.utils.argparse import introduce_parser_arguments
from research.conditional.utils.model_utils import (
    disable_profile_schedule_fn,
    get_classes_from_module_names,
    get_ff_layer,
    get_attention_layer,
    get_mamba_layer,
    get_mixed_precision_ignored_classes,
    get_residual_layer,
    get_classes_from_module_names,
    update_model_fit_gpu_info,
    get_vanilla_mamba_layer,
    calculate_lr,
)
from lizrd.train.load_and_save_model import (
    get_checkpoint_from_path,
    load_optimizer_state,
    prepare_save_weights_path,
)


def log_batch(
    wrapper: DataloaderWrapper,
    tokenizer_maker: Callable[[], tokenizers.AbstractTokenizer],
):
    # In case of GPT, log an example sequence for a possible inspection

    print("Logging example batch...")
    batch = wrapper.get_batch()
    hf_tokenizer = tokenizer_maker().tokenizer

    num_to_log = 5
    for i in range(min(num_to_log, len(batch.input_ids))):
        get_current_logger().report_text(
            title=f"example_sequence/seq{i}/input_text",
            value=hf_tokenizer.decode(batch.input_ids[i]),
            iteration=0,
        )
        get_current_logger().report_text(
            title=f"example_sequence/seq{i}/target_text",
            value=hf_tokenizer.decode(batch.target_ids[i]),
            iteration=0,
        )

    print("Logged example batch.")


def make_param_groups_and_lr_ratios(args, model):
    lr = args.learning_rate
    if args.relative_lr is None:
        return [{"params": model.parameters(), "lr": lr}], [1.0]

    relative_lr: dict = args.relative_lr

    lr_to_params = defaultdict(list)
    for name, param in model.named_parameters():
        ratio = 1.0
        for possible_name in relative_lr.keys():
            if possible_name in name:
                ratio = relative_lr[possible_name]
                break
        lr_to_params[ratio * lr].append(param)
    param_grops = [
        {"params": params, "lr": lr_group} for lr_group, params in lr_to_params.items()
    ]
    ratios_in_group_order = [param_group["lr"] / lr for param_group in param_grops]
    return param_grops, ratios_in_group_order


def rescale_params_after_init(args, model):
    relative_scale: dict[str, float] = args.relative_init_scale
    verbose = args.verbose_relative_init_scale

    if relative_scale is None:
        return
    for name, param in model.named_parameters():
        scale = 1.0
        for possible_name in relative_scale.keys():
            if possible_name in name:
                if verbose:
                    print(f"Rescaling {name} by {relative_scale[possible_name]}")
                scale = relative_scale[possible_name]
                break
        param.data *= scale


def main(
    rank: Optional[int],
    data_seeds: Optional[list[int]] = None,
    port: str = "29500",
    unique_save_weights_path: Optional[str] = None,
    args: Optional[argparse.Namespace] = None,
    runner_params: Optional[list] = None,
):
    """
    rank: int - the ID of the current process (usually also the GPU ID). Only relevant for multi-GPU training.
    """
    if runner_params is not None:
        parser = argparse.ArgumentParser()
        introduce_parser_arguments(parser)
        args, extra = parser.parse_known_args(runner_params)
        if len(extra):
            print("Unknown args:", extra)
        if args.data_seed < 0:
            args.data_seed = random.randint(0, 10000000)

    check_args(args)

    if rank is not None:
        os.environ["MASTER_ADDR"] = "localhost"
        os.environ["MASTER_PORT"] = port

        init_process_group("nccl", rank=rank, world_size=args.n_gpus)
        torch.cuda.set_device(rank)

    if args.deterministic_experiment:
        set_seed(args.torch_seed)

    VOCAB_SIZE = (
        tokenizers.BertTokenizer.VOCAB_SIZE
        if args.model_type == "bert"
        else tokenizers.GPTTokenizer.VOCAB_SIZE
    )
    DEVICE = torch.device("cuda" if torch.cuda.is_available() else "cpu")

    if args.detect_anomaly:
        torch.autograd.set_detect_anomaly(True)

    if args.model_parallelism_fragmentation is not None:
        args.model_parallelism_fragmentation = [
            int(s) for s in args.model_parallelism_fragmentation.split(",")
        ]

    if args.mixed_precision_dtype == "float16":
        args.mixed_precision_dtype = torch.float16
    elif args.mixed_precision_dtype == "bfloat16":
        args.mixed_precision_dtype = torch.bfloat16

    if args.fsdp_enabled:
        fsdp_param_precision = args.mixed_precision_dtype
        fsdp_mixed_precision_ignore_classes = get_mixed_precision_ignored_classes(args)
        fsdp_modules_to_wrap = get_classes_from_module_names(args.fsdp_modules_to_wrap)
    else:
        fsdp_param_precision = None
        fsdp_mixed_precision_ignore_classes = None
        fsdp_modules_to_wrap = None

    # in case of data parallelism (DDP/FSDP), only gpu:0 should log
    is_logging_process = True if rank is None or rank == 0 else False

    activation_checkpointing_modules = get_classes_from_module_names(
        args.activation_checkpointing_modules
    )

    residual_fn = get_residual_layer(args)

    model_fit_gpu_info_params = get_argument_attributes(
        args, args.model_fit_gpu_info_params
    )
    update_model_fit_gpu_info(
        args.model_fit_gpu_info_database_path, model_fit_gpu_info_params, "initialized"
    )

    if args.general_ff_layer_config is None:
        block_modules = {}
        for module_name in args.block_modules:
            if module_name == "attention":
                block_modules[module_name] = get_attention_layer(args)
            elif module_name == "feedforward":
                block_modules[module_name] = get_ff_layer(args)
            elif module_name == "mamba":
                block_modules[module_name] = get_mamba_layer(args)
            elif module_name == "vanilla_mamba":
                block_modules[module_name] = get_vanilla_mamba_layer(args)
            else:
                raise ValueError(f"Unknown module name: {module_name}")

        if args.parallel_blocks:
            modules = block_modules.items()
            block_modules = {
                "parallel": lambda: Parallel(*[module() for _, module in modules])
            }
    else:
        ff_layers = args.general_ff_layer_config.split(",")
        ff_layer_funs = []
        for layer in ff_layers:
            args.ff_mode = layer
            ff_layer_funs.append(get_ff_layer(args))
        attention_fn = get_attention_layer(args)
        block_modules = [
            {
                "attention": attention_fn,
                "feedforward": ff_fun,
            }
            for ff_fun in ff_layer_funs
        ]

    checkpoint = (
        get_checkpoint_from_path(args.load_weights_path, args.repeater_mode)
        if args.load_weights_path is not None
        else None
    )

    model = get_model(
        max_length=args.cutoff,
        vocab_size=VOCAB_SIZE,
        block_modules=block_modules,
        dm=args.dmodel,
        n_blocks=args.n_blocks,
        device=(
            DEVICE if rank is None else torch.device("cpu")
        ),  # in case of  DDP/FSDP, we initialize the model on CPU and move it to the GPU later
        init_type=args.init_type,
        init_scale=args.init_scale,
        ddp_enabled=args.ddp_enabled,
        fsdp_enabled=args.fsdp_enabled,
        fsdp_param_precision=fsdp_param_precision,
        fsdp_mixed_precision_ignore_classes=fsdp_mixed_precision_ignore_classes,
        fsdp_offload_params=args.fsdp_offload_params,
        fsdp_min_num_params=args.fsdp_min_num_params,
        fsdp_modules_to_wrap=fsdp_modules_to_wrap,
        activation_checkpointing_modules=activation_checkpointing_modules,
        model_fragmentation=args.model_parallelism_fragmentation,
        residual_fn=residual_fn,
        is_logging_process=is_logging_process,
        rank=rank,
        include_positional_embedding=(not args.no_positional_embedding)
        and (args.attention_mode != "rope"),
        checkpoint=checkpoint,
    )

    log_and_print_model_param_count(args, model, vocab_size=VOCAB_SIZE)

    args.learning_rate = calculate_lr(args)

    if args.torch_compile:
        model = torch.compile(model)

    if args.print_parameter_names:
        for name, param in model.named_parameters():
            print(name, param.shape)

    param_grops, ratios_in_group_order = make_param_groups_and_lr_ratios(args, model)

    optimizer = torch.optim.AdamW(
        param_grops,
        lr=args.learning_rate,
        weight_decay=args.weight_decay,
        betas=(args.adam_beta1, args.adam_beta2),
    )

    if checkpoint is not None:
        load_optimizer_state(optimizer, checkpoint, model, rank)

    scheduler = get_scheduler(args, ratios_in_group_order)
    print(f"Scheduler_ratios: {scheduler.ratios}")
    if not args.repeater_mode:
        rescale_params_after_init(args, model)

    data_distributed = args.ddp_enabled or args.fsdp_enabled
    batch_size = args.batch_size // args.n_gpus if data_distributed else args.batch_size

    batch_size_rampup_config = (
        BatchSizeRampupConfig(
            transition_points=args.batch_size_rampup_transition_points,
            batch_sizes=args.batch_size_rampup_sizes,
        )
        if args.batch_size_rampup_transition_points is not None
        else None
    )

    common_dataloaders_kwargs = {
        "sequence_length": args.cutoff,
        "device": DEVICE,
        "num_workers": args.num_workers,
        "batch_size": batch_size,
        "seed": args.data_seed if data_seeds is None else data_seeds[rank],
        "model_type": args.model_type,
        "dataset_type": args.dataset_type,
        "use_dummy_dataset": args.use_dummy_dataset,
    }

    train_dataloader = get_processed_dataset(
        **common_dataloaders_kwargs,
        dataset_split="train",
        dataset_path=args.train_dataset_path,
    )

    eval_split = (
        "eval"
        if args.dataset_type == "wikibook"
        else ("train" if args.use_dummy_dataset else "validation")
    )
    eval_dataloader = get_processed_dataset(
        **common_dataloaders_kwargs,
        dataset_split=eval_split,
        dataset_path=args.validation_dataset_path,
    )

    if checkpoint and "logger" in checkpoint and "run_id" in checkpoint["logger"]:
        logger_run_id = checkpoint["logger"]["run_id"]
    else:
        logger_run_id = None

    if is_logging_process:
        logger = get_logger(args, model, VOCAB_SIZE, logger_run_id)
    else:
        logger = None

    if args.model_type == "gpt" and is_logging_process:
        log_batch(
            train_dataloader,
            tokenizer_maker=(
                tokenizers.GPTTokenizer
                if args.model_type == "gpt"
                else tokenizers.BertTokenizer
            ),
        )

    profiler_schedule = (
        torch.profiler.schedule(
            wait=args.profiler_schedule_wait,
            warmup=args.profiler_schedule_warmup,
            active=args.profiler_schedule_active,
            repeat=args.profiler_schedule_repeat,
            skip_first=args.profiler_schedule_skip_first,
        )
        if args.profiler_enabled
        else disable_profile_schedule_fn
    )

    trainer = ConditionalTrainer(
        model=model,
        optimizer=optimizer,
        train_dataloader=train_dataloader,
        eval_dataloader=eval_dataloader,
        vocab_size=VOCAB_SIZE,
        mask_percent=args.mask_percent,
        mixed_precision=False if args.fsdp_enabled else args.mixed_precision,
        mixed_precision_dtype=args.mixed_precision_dtype,
        logger=logger,
        dataset_type=args.dataset_type,
        batch_size=args.batch_size,
        cutoff=args.cutoff,
        lr_scheduler=scheduler,
        model_type=args.model_type,
        logging_interval_loss=args.logging_interval_loss,
        logging_interval_light=args.logging_interval_light,
        logging_interval_heavy=args.logging_interval_heavy,
        eval_interval=args.eval_interval,
        n_eval_batches=args.n_eval_batches,
        n_gpus=args.n_gpus,
        save_weights_path=unique_save_weights_path,
        save_weights_interval=args.save_weights_interval,
        gradient_clipping=args.grad_clip,
        loss_checkpoint_chungs=args.loss_checkpoint_chungs,
        gradient_accumulation_steps=args.gradient_accumulation_steps,
        log_gradients_and_weights=args.log_gradients_and_weights,
        max_sequence_length=args.cutoff,
        is_logging_process=is_logging_process,
        eval_dynamic_groupsize=args.eval_dynamic_groupsize,
        eval_discrete_mot=args.eval_discrete_mot,
        decoding_interval=args.decoding_interval,
        eval_min_group_size_logfactor=args.eval_min_group_size_logfactor,
        eval_max_group_size_logfactor=args.eval_max_group_size_logfactor,
        steps_until_start_temperature_learn=args.steps_until_start_temperature_learn,
        model_fit_gpu_info_database_path=args.model_fit_gpu_info_database_path,
        model_fit_gpu_info_params=model_fit_gpu_info_params,
        profiler_enabled=args.profiler_enabled,
        profiler_trace_path=args.profiler_trace_path,
        profiler_schedule=profiler_schedule,
        rank=rank,
        start_step=checkpoint["step"] + 1 if checkpoint is not None else 0,
        checkpoint=checkpoint,
        repeater_job_end_time=(
            get_termination_timestamp_slurm() if args.repeater_mode else None
        ),
        batch_size_rampup_config=batch_size_rampup_config,
    )
    trainer.train(args.n_steps)

    if rank is not None:
        destroy_process_group()


if __name__ == "__main__":
    misc.print_available_gpus()
    parser = argparse.ArgumentParser()
    introduce_parser_arguments(parser)
    args = parser.parse_args()
    if args.data_seed < 0:
        args.data_seed = random.randint(0, 10000000)

    save_weights_path = prepare_save_weights_path(
        args.save_weights_path, args.repeater_mode
    )

    if args.ddp_enabled or args.fsdp_enabled:
        random.seed(args.data_seed)
        data_seeds = [random.randint(0, 10000000) for _ in range(args.n_gpus)]

        # find free port
        with socket.socket(socket.AF_INET, socket.SOCK_STREAM) as s:
            s.bind(("", 0))
            port = str(s.getsockname()[1])
        mp.spawn(
            main,
            args=[
                data_seeds,
                port,
                save_weights_path,
                args,
            ],
            nprocs=args.n_gpus,
        )
    else:
        main(None, args=args, unique_save_weights_path=save_weights_path)<|MERGE_RESOLUTION|>--- conflicted
+++ resolved
@@ -28,10 +28,6 @@
 from research.conditional.utils.check_args import check_args
 from research.conditional.utils.misc_tools import get_termination_timestamp_slurm
 from research.datasets import (
-<<<<<<< HEAD
-=======
-    BatchSizeRampupConfig,
->>>>>>> 0605845e
     DataloaderWrapper,
     get_processed_dataset,
 )
