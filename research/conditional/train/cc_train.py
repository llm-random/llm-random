--- conflicted
+++ resolved
@@ -39,13 +39,10 @@
         init_process_group("nccl", rank=rank, world_size=args.n_gpus)
         torch.cuda.set_device(rank)
 
-<<<<<<< HEAD
     # vocab size for gpt is 50257 + 1 for sequence_sep
-=======
     if args.deterministic_experiment:
         set_seed(args.torch_seed)
 
->>>>>>> 53026015
     VOCAB_SIZE = 30522 if args.model_type == "bert" else 50257
     DEVICE = torch.device("cuda" if torch.cuda.is_available() else "cpu")
 
