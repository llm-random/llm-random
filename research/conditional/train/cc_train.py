import argparse
from collections import defaultdict
import os
import random
from typing import Callable, Optional
import socket

import torch
import torch.multiprocessing as mp
from torch.distributed import init_process_group, destroy_process_group

from lizrd.core import misc
from lizrd.core.llm import Parallel
from lizrd.support.logging import (
    get_current_logger,
    get_logger,
    log_and_print_model_param_count,
)
from lizrd.support.misc import (
    get_argument_attributes,
    set_seed,
)
from lizrd.train.train_utils import (
    get_model,
)
from lizrd.text import tokenizers
from research.conditional.utils.check_args import check_args
from research.conditional.utils.misc_tools import get_termination_timestamp_slurm
from research.datasets import (
    BatchSizeRampupConfig,
    DataloaderWrapper,
    get_processed_dataset,
)
from lizrd.train.scheduler import get_scheduler
from research.conditional.utils.conditional_trainer import ConditionalTrainer
from research.conditional.utils.argparse import introduce_parser_arguments
from research.conditional.utils.model_utils import (
    disable_profile_schedule_fn,
    get_classes_from_module_names,
    get_ff_layer,
    get_attention_layer,
    get_mamba_layer,
    get_mixed_precision_ignored_classes,
    get_residual_layer,
    get_classes_from_module_names,
    update_model_fit_gpu_info,
    get_vanilla_mamba_layer,
    calculate_lr,
)
from lizrd.train.load_and_save_model import (
    get_checkpoint_from_path,
    load_optimizer_state,
    prepare_save_weights_path,
)


def log_batch(
    wrapper: DataloaderWrapper,
    tokenizer_maker: Callable[[], tokenizers.AbstractTokenizer],
):
    # In case of GPT, log an example sequence for a possible inspection

    print("Logging example batch...")
    batch = wrapper.get_batch()
    hf_tokenizer = tokenizer_maker().tokenizer

    num_to_log = 5
    for i in range(min(num_to_log, len(batch.input_ids))):
        get_current_logger().report_text(
            title=f"example_sequence/seq{i}/input_text",
            value=hf_tokenizer.decode(batch.input_ids[i]),
            iteration=0,
        )
        get_current_logger().report_text(
            title=f"example_sequence/seq{i}/target_text",
            value=hf_tokenizer.decode(batch.target_ids[i]),
            iteration=0,
        )

    print("Logged example batch.")


def make_param_groups_and_lr_ratios(args, model):
    lr = args.learning_rate
    if args.relative_lr is None:
        return [{"params": model.parameters(), "lr": lr}], [1.0]

    relative_lr: dict = args.relative_lr

    lr_to_params = defaultdict(list)
    for name, param in model.named_parameters():
        ratio = 1.0
        for possible_name in relative_lr.keys():
            if possible_name in name:
                ratio = relative_lr[possible_name]
                break
        lr_to_params[ratio * lr].append(param)
    param_grops = [
        {"params": params, "lr": lr_group} for lr_group, params in lr_to_params.items()
    ]
    ratios_in_group_order = [param_group["lr"] / lr for param_group in param_grops]
    return param_grops, ratios_in_group_order


def rescale_params_after_init(args, model):
    relative_scale: dict[str, float] = args.relative_init_scale
    verbose = args.verbose_relative_init_scale

    if relative_scale is None:
        return
    for name, param in model.named_parameters():
        scale = 1.0
        for possible_name in relative_scale.keys():
            if possible_name in name:
                if verbose:
                    print(f"Rescaling {name} by {relative_scale[possible_name]}")
                scale = relative_scale[possible_name]
                break
        param.data *= scale


def main(
    rank: Optional[int],
    data_seeds: Optional[list[int]] = None,
    port: str = "29500",
    unique_save_weights_path: Optional[str] = None,
    args: Optional[argparse.Namespace] = None,
    runner_params: Optional[list] = None,
):
    """
    rank: int - the ID of the current process (usually also the GPU ID). Only relevant for multi-GPU training.
    """
    if runner_params is not None:
        parser = argparse.ArgumentParser()
        introduce_parser_arguments(parser)
        args, extra = parser.parse_known_args(runner_params)
        if len(extra):
            print("Unknown args:", extra)
        if args.data_seed < 0:
            args.data_seed = random.randint(0, 10000000)

    check_args(args)

    if rank is not None:
        os.environ["MASTER_ADDR"] = "localhost"
        os.environ["MASTER_PORT"] = port

        init_process_group("nccl", rank=rank, world_size=args.n_gpus)
        torch.cuda.set_device(rank)

    if args.deterministic_experiment:
        set_seed(args.torch_seed)

    VOCAB_SIZE = (
        tokenizers.BertTokenizer.VOCAB_SIZE
        if args.model_type == "bert"
        else tokenizers.GPTTokenizer.VOCAB_SIZE
    )
    DEVICE = torch.device("cuda" if torch.cuda.is_available() else "cpu")

    if args.detect_anomaly:
        torch.autograd.set_detect_anomaly(True)

    if args.model_parallelism_fragmentation is not None:
        args.model_parallelism_fragmentation = [
            int(s) for s in args.model_parallelism_fragmentation.split(",")
        ]

    if args.mixed_precision_dtype == "float16":
        args.mixed_precision_dtype = torch.float16
    elif args.mixed_precision_dtype == "bfloat16":
        args.mixed_precision_dtype = torch.bfloat16

    if args.fsdp_enabled:
        fsdp_param_precision = args.mixed_precision_dtype
        fsdp_mixed_precision_ignore_classes = get_mixed_precision_ignored_classes(args)
        fsdp_modules_to_wrap = get_classes_from_module_names(args.fsdp_modules_to_wrap)
    else:
        fsdp_param_precision = None
        fsdp_mixed_precision_ignore_classes = None
        fsdp_modules_to_wrap = None

    # in case of data parallelism (DDP/FSDP), only gpu:0 should log
    is_logging_process = True if rank is None or rank == 0 else False

    activation_checkpointing_modules = get_classes_from_module_names(
        args.activation_checkpointing_modules
    )

    residual_fn = get_residual_layer(args)

    model_fit_gpu_info_params = get_argument_attributes(
        args, args.model_fit_gpu_info_params
    )
    update_model_fit_gpu_info(
        args.model_fit_gpu_info_database_path, model_fit_gpu_info_params, "initialized"
    )

    if args.general_ff_layer_config is None:
        block_modules = {}
        for module_name in args.block_modules:
            if module_name == "attention":
                block_modules[module_name] = get_attention_layer(args)
            elif module_name == "feedforward":
                block_modules[module_name] = get_ff_layer(args)
            elif module_name == "mamba":
                block_modules[module_name] = get_mamba_layer(args)
            elif module_name == "vanilla_mamba":
                block_modules[module_name] = get_vanilla_mamba_layer(args)
            else:
                raise ValueError(f"Unknown module name: {module_name}")

        if args.parallel_blocks:
            modules = block_modules.items()
            block_modules = {
                "parallel": lambda: Parallel(*[module() for _, module in modules])
            }
    else:
        ff_layers = args.general_ff_layer_config.split(",")
        ff_layer_funs = []
        for layer in ff_layers:
            args.ff_mode = layer
            ff_layer_funs.append(get_ff_layer(args))
        attention_fn = get_attention_layer(args)
        block_modules = [
            {
                "attention": attention_fn,
                "feedforward": ff_fun,
            }
            for ff_fun in ff_layer_funs
        ]

    checkpoint = (
        get_checkpoint_from_path(args.load_weights_path, args.repeater_mode)
        if args.load_weights_path is not None
        else None
    )

    model = get_model(
        max_length=args.cutoff,
        vocab_size=VOCAB_SIZE,
        block_modules=block_modules,
        dm=args.dmodel,
        n_blocks=args.n_blocks,
        device=(
            DEVICE if rank is None else torch.device("cpu")
        ),  # in case of  DDP/FSDP, we initialize the model on CPU and move it to the GPU later
        init_type=args.init_type,
        init_scale=args.init_scale,
        ddp_enabled=args.ddp_enabled,
        fsdp_enabled=args.fsdp_enabled,
        fsdp_param_precision=fsdp_param_precision,
        fsdp_mixed_precision_ignore_classes=fsdp_mixed_precision_ignore_classes,
        fsdp_offload_params=args.fsdp_offload_params,
        fsdp_min_num_params=args.fsdp_min_num_params,
        fsdp_modules_to_wrap=fsdp_modules_to_wrap,
        activation_checkpointing_modules=activation_checkpointing_modules,
        model_fragmentation=args.model_parallelism_fragmentation,
        residual_fn=residual_fn,
        is_logging_process=is_logging_process,
        rank=rank,
        include_positional_embedding=(not args.no_positional_embedding)
        and (args.attention_mode != "rope"),
        checkpoint=checkpoint,
    )

    log_and_print_model_param_count(args, model, vocab_size=VOCAB_SIZE)

    args.learning_rate = calculate_lr(args)

    if args.torch_compile:
        model = torch.compile(model)

    if args.print_parameter_names:
        for name, param in model.named_parameters():
            print(name, param.shape)

    param_grops, ratios_in_group_order = make_param_groups_and_lr_ratios(args, model)

    optimizer = torch.optim.AdamW(
        param_grops,
        lr=args.learning_rate,
        weight_decay=args.weight_decay,
        betas=(args.adam_beta1, args.adam_beta2),
    )

    if checkpoint is not None:
        load_optimizer_state(optimizer, checkpoint, model, rank)

    scheduler = get_scheduler(args, ratios_in_group_order)
    print(f"Scheduler_ratios: {scheduler.ratios}")
    if not args.repeater_mode:
        rescale_params_after_init(args, model)

    data_distributed = args.ddp_enabled or args.fsdp_enabled
    batch_size = args.batch_size // args.n_gpus if data_distributed else args.batch_size

    batch_size_rampup_config = (
        BatchSizeRampupConfig(
            transition_points=args.batch_size_rampup_transition_points,
            batch_sizes=args.batch_size_rampup_sizes,
        )
        if args.batch_size_rampup_transition_points is not None
        else None
    )

    common_dataloaders_kwargs = {
        "sequence_length": args.cutoff,
        "device": DEVICE,
        "num_workers": args.num_workers,
        "batch_size": batch_size,
        "seed": args.data_seed if data_seeds is None else data_seeds[rank],
        "model_type": args.model_type,
        "dataset_type": args.dataset_type,
        "use_dummy_dataset": args.use_dummy_dataset,
    }

    train_dataloader = get_processed_dataset(
        **common_dataloaders_kwargs,
        dataset_split="train",
        dataset_path=args.train_dataset_path,
    )

    eval_split = (
        "eval"
        if args.dataset_type == "wikibook"
        else ("train" if args.use_dummy_dataset else "validation")
    )
    eval_dataloader = get_processed_dataset(
        **common_dataloaders_kwargs,
        dataset_split=eval_split,
        dataset_path=args.validation_dataset_path,
    )

    if checkpoint and "logger" in checkpoint and "run_id" in checkpoint["logger"]:
        logger_run_id = checkpoint["logger"]["run_id"]
    else:
        logger_run_id = None

    if is_logging_process:
        logger = get_logger(args, model, VOCAB_SIZE, logger_run_id)
    else:
        logger = None

    if args.model_type == "gpt" and is_logging_process:
        log_batch(
            train_dataloader,
            tokenizer_maker=(
                tokenizers.GPTTokenizer
                if args.model_type == "gpt"
                else tokenizers.BertTokenizer
            ),
        )

    profiler_schedule = (
        torch.profiler.schedule(
            wait=args.profiler_schedule_wait,
            warmup=args.profiler_schedule_warmup,
            active=args.profiler_schedule_active,
            repeat=args.profiler_schedule_repeat,
            skip_first=args.profiler_schedule_skip_first,
        )
        if args.profiler_enabled
        else disable_profile_schedule_fn
    )

    trainer = ConditionalTrainer(
        model=model,
        optimizer=optimizer,
        train_dataloader=train_dataloader,
        eval_dataloader=eval_dataloader,
        vocab_size=VOCAB_SIZE,
        mask_percent=args.mask_percent,
        mixed_precision=False if args.fsdp_enabled else args.mixed_precision,
        mixed_precision_dtype=args.mixed_precision_dtype,
        logger=logger,
        dataset_type=args.dataset_type,
        batch_size=args.batch_size,
        cutoff=args.cutoff,
        lr_scheduler=scheduler,
        model_type=args.model_type,
        logging_interval_loss=args.logging_interval_loss,
        logging_interval_light=args.logging_interval_light,
        logging_interval_heavy=args.logging_interval_heavy,
        eval_interval=args.eval_interval,
        n_eval_batches=args.n_eval_batches,
        n_gpus=args.n_gpus,
        save_weights_path=unique_save_weights_path,
        save_weights_interval=args.save_weights_interval,
        gradient_clipping=args.grad_clip,
        loss_checkpoint_chungs=args.loss_checkpoint_chungs,
        gradient_accumulation_steps=args.gradient_accumulation_steps,
        log_gradients_and_weights=args.log_gradients_and_weights,
        max_sequence_length=args.cutoff,
        is_logging_process=is_logging_process,
        eval_dynamic_groupsize=args.eval_dynamic_groupsize,
        eval_discrete_mot=args.eval_discrete_mot,
        decoding_interval=args.decoding_interval,
        eval_min_group_size_logfactor=args.eval_min_group_size_logfactor,
        eval_max_group_size_logfactor=args.eval_max_group_size_logfactor,
        steps_until_start_temperature_learn=args.steps_until_start_temperature_learn,
        model_fit_gpu_info_database_path=args.model_fit_gpu_info_database_path,
        model_fit_gpu_info_params=model_fit_gpu_info_params,
        profiler_enabled=args.profiler_enabled,
        profiler_trace_path=args.profiler_trace_path,
        profiler_schedule=profiler_schedule,
        rank=rank,
        start_step=checkpoint["step"] + 1 if checkpoint is not None else 0,
        checkpoint=checkpoint,
<<<<<<< HEAD
        repeater_job_end_time=get_termination_timestamp_slurm()
        if args.repeater_mode
        else None,
=======
        repeater_job_end_time=(
            get_termination_timestamp_slurm() if args.repeater_mode else None
        ),
>>>>>>> 753ef957
        batch_size_rampup_config=batch_size_rampup_config,
    )
    trainer.train(args.n_steps)

    if rank is not None:
        destroy_process_group()


if __name__ == "__main__":
    misc.print_available_gpus()
    parser = argparse.ArgumentParser()
    introduce_parser_arguments(parser)
    args = parser.parse_args()
    if args.data_seed < 0:
        args.data_seed = random.randint(0, 10000000)

    save_weights_path = prepare_save_weights_path(
        args.save_weights_path, args.repeater_mode
    )

    if args.ddp_enabled or args.fsdp_enabled:
        random.seed(args.data_seed)
        data_seeds = [random.randint(0, 10000000) for _ in range(args.n_gpus)]

        # find free port
        with socket.socket(socket.AF_INET, socket.SOCK_STREAM) as s:
            s.bind(("", 0))
            port = str(s.getsockname()[1])
        mp.spawn(
            main,
            args=[
                data_seeds,
                port,
                save_weights_path,
                args,
            ],
            nprocs=args.n_gpus,
        )
    else:
        main(None, args=args, unique_save_weights_path=save_weights_path)<|MERGE_RESOLUTION|>--- conflicted
+++ resolved
@@ -407,15 +407,9 @@
         rank=rank,
         start_step=checkpoint["step"] + 1 if checkpoint is not None else 0,
         checkpoint=checkpoint,
-<<<<<<< HEAD
-        repeater_job_end_time=get_termination_timestamp_slurm()
-        if args.repeater_mode
-        else None,
-=======
         repeater_job_end_time=(
             get_termination_timestamp_slurm() if args.repeater_mode else None
         ),
->>>>>>> 753ef957
         batch_size_rampup_config=batch_size_rampup_config,
     )
     trainer.train(args.n_steps)
