from typing import Optional

from attr import define
import torch
from torch.utils.tensorboard import SummaryWriter
import torch.nn.functional as F

from lizrd.datasets import wikibookdata


@define
class NonlinearityTrainer:
    model: torch.nn.Module
    optimizer: torch.optim.Optimizer
    pdataset: wikibookdata.ProcessedDataset
    batch_size: int
    vocab_size: int
    mask_percent: float
    mask_loss_weight: float
    modelpath: str
    save_model_checkpoints: str
    mixed_precision: bool = False
    writer: Optional[SummaryWriter] = None
    scaler: Optional[torch.cuda.amp.GradScaler] = None

    def __attrs_post_init__(self):
        self.scaler = torch.cuda.amp.GradScaler(enabled=self.mixed_precision)

<<<<<<< HEAD
    def optimize(self, loss):
        self.optimizer.zero_grad()
        self.scaler.scale(loss).backward()
        self.scaler.step(self.optimizer)
        self.scaler.update()

=======
>>>>>>> 5f54c06d
    def _train_step(
        self,
        model: torch.nn.Module,
        optimizer: torch.optim.Optimizer,
        pdataset: wikibookdata.ProcessedDataset,
        step=0,
    ):

        model.train()
        processed_batch = pdataset.get_batch(self.batch_size)
        assert isinstance(processed_batch, wikibookdata.ProcessedBatch)
        x_set = processed_batch.masked_tokens
        y_token_set = processed_batch.tokens
        y_mask_set = processed_batch.mask_mask

        with torch.autocast(
            device_type="cuda", enabled=self.mixed_precision, dtype=torch.float16
        ):
            model_output = model(x_set)
            mask_loss = F.cross_entropy(
                model_output.reshape(-1, self.vocab_size),
                y_token_set.reshape(-1).long(),
                reduction="none",
            )
            mask_loss *= y_mask_set.reshape(-1)  # only check masked words
            mask_loss = mask_loss.mean() / self.mask_percent
            scaled_mask_loss = mask_loss * self.mask_loss_weight
            total_loss = scaled_mask_loss

        self.optimize(total_loss)

        if step and self.writer:
            self.writer.add_scalar("loss/train_total", total_loss.item(), step)
            self.writer.add_scalar("loss/train_mask", mask_loss.item(), step)

    def _eval_step(
        self,
        model: torch.nn.Module,
        pdataset: wikibookdata.ProcessedDataset,
        step: int = 0,
        sample: int = 10,
    ):
        model.eval()

        with torch.no_grad():
            total_mask_loss = 0.0
            for _ in range(sample):
                processed_batch = pdataset.get_batch(self.batch_size)
                assert isinstance(processed_batch, wikibookdata.ProcessedBatch)
                x_set = processed_batch.masked_tokens
                y_token_set = processed_batch.tokens
                y_mask_set = processed_batch.mask_mask
                model_output = model(x_set)
                mask_loss = F.cross_entropy(
                    model_output.reshape(-1, self.vocab_size),
                    y_token_set.reshape(-1).long(),
                    reduction="none",
                )
                mask_loss *= y_mask_set.reshape(-1)  # only check masked words
                mask_loss = mask_loss.mean() / self.mask_percent
                scaled_mask_loss = mask_loss * self.mask_loss_weight
                total_mask_loss += scaled_mask_loss.item()
            total_mask_loss /= sample

            if step and self.writer:
                self.writer.add_scalar("loss/eval_mask", total_mask_loss, step)

            return total_mask_loss

    def train(self, n_steps: int, n_steps_eval: int):
        for step in range(n_steps):
            self._train_step(self.model, self.optimizer, self.pdataset, step)
            self.writer.add_scalar("step", step, step)
            if step % n_steps_eval == 0:
                eval_loss = self._eval_step(
                    self.model, self.pdataset, step, sample=n_steps_eval // 2
                )
                print(f"Eval loss:", eval_loss)
                if self.save_model_checkpoints:
                    torch.save(self.model.state_dict(), f"{self.modelpath}/model.pt")
            print(f"Step {step}")<|MERGE_RESOLUTION|>--- conflicted
+++ resolved
@@ -8,11 +8,18 @@
 from lizrd.datasets import wikibookdata
 
 
+def log_gradients_in_model(model, logger, step):
+    raise NotImplementedError
+    for tag, value in model.named_parameters():
+        if value.grad is not None:
+            logger.add_histogram(tag + "/grad", value.grad.cpu(), step)
+
+
 @define
 class NonlinearityTrainer:
     model: torch.nn.Module
     optimizer: torch.optim.Optimizer
-    pdataset: wikibookdata.ProcessedDataset
+    pdataset: wikibookdata.ProcessedDatasetWrapper
     batch_size: int
     vocab_size: int
     mask_percent: float
@@ -26,15 +33,12 @@
     def __attrs_post_init__(self):
         self.scaler = torch.cuda.amp.GradScaler(enabled=self.mixed_precision)
 
-<<<<<<< HEAD
     def optimize(self, loss):
         self.optimizer.zero_grad()
         self.scaler.scale(loss).backward()
         self.scaler.step(self.optimizer)
         self.scaler.update()
 
-=======
->>>>>>> 5f54c06d
     def _train_step(
         self,
         model: torch.nn.Module,
@@ -65,6 +69,7 @@
             total_loss = scaled_mask_loss
 
         self.optimize(total_loss)
+        log_gradients_in_model()
 
         if step and self.writer:
             self.writer.add_scalar("loss/train_total", total_loss.item(), step)
